--- conflicted
+++ resolved
@@ -11,20 +11,13 @@
     },
 };
 
-<<<<<<< HEAD
-use tx3_lang::ir::{self, Expression};
-
-use crate::coercion::{expr_into_bytes, expr_into_metadatum, expr_into_number};
-
 use super::*;
-=======
 use tx3_lang::{backend::Error, ir};
 
 use crate::{
-    coercion::{self, expr_into_metadatum, expr_into_number},
+    coercion::{self, expr_into_bytes, expr_into_metadatum, expr_into_number},
     Network, PParams, PlutusVersion, EXECUTION_UNITS,
 };
->>>>>>> fea738b0
 
 pub(crate) mod asset_math;
 pub(crate) mod plutus_data;
