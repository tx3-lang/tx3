--- conflicted
+++ resolved
@@ -17,7 +17,6 @@
 trait-variant = { workspace = true }
 hex = { workspace = true }
 cip-57 = { version = "0.13.0", path = "../cip-57" }
-serde_json = "1.0.137"
 miette = { version = "7.4.0", features = ["fancy"] }
 pest = { version = "2.7.15", features = ["miette-error", "pretty-print"] }
 pest_derive = "2.7.15"
@@ -31,13 +30,9 @@
 [dev-dependencies]
 assert-json-diff = "2.0.2"
 paste = "1.0.15"
-<<<<<<< HEAD
-proptest = "1.7.0"
-=======
 proptest = "1.7.0"
 serde_json = "1.0.137"
 
 [features]
 interop = ["serde_json", "bech32", "base64"]
-default = ["interop"]
->>>>>>> 6da7a70d
+default = ["interop"]