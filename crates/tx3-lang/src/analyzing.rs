--- conflicted
+++ resolved
@@ -299,10 +299,7 @@
         for (name, subty) in schema {
             self.track_record_field(&RecordField {
                 name: Identifier::new(name),
-                r#type: TypeRecord {
-                    r#type: subty,
-                    span: Span::DUMMY,
-                },
+                r#type: subty,
                 span: Span::DUMMY,
             });
         }
@@ -674,17 +671,17 @@
     }
 }
 
-impl Analyzable for TypeRecord {
-    fn analyze(&mut self, parent: Option<Rc<Scope>>) -> AnalyzeReport {
-        match self.r#type.clone() {
-            Type::Custom(mut x) => x.analyze(parent),
-            Type::List(mut x) => x.analyze(parent),
+impl Analyzable for Type {
+    fn analyze(&mut self, parent: Option<Rc<Scope>>) -> AnalyzeReport {
+        match self {
+            Type::Custom(x) => x.analyze(parent),
+            Type::List(x) => x.analyze(parent),
             _ => AnalyzeReport::default(),
         }
     }
 
     fn is_resolved(&self) -> bool {
-        match self.r#type.clone() {
+        match self {
             Type::Custom(x) => x.is_resolved(),
             Type::List(x) => x.is_resolved(),
             _ => true,
@@ -969,15 +966,9 @@
 
             current.symbols.insert("fees".to_string(), Symbol::Fees);
 
-<<<<<<< HEAD
-        for param in self.parameters.parameters.iter() {
-            scope1.track_param_var(&param.name.value, param.r#type.r#type.clone());
-        }
-=======
             for param in self.parameters.parameters.iter() {
-                current.track_param_var(&param.name, param.r#type.clone());
+                current.track_param_var(&param.name.value, param.r#type.clone());
             }
->>>>>>> 005f660b
 
             Rc::new(current)
         };
