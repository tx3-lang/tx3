//! Semantic analysis of the Tx3 language.
//!
//! This module takes an AST and performs semantic analysis on it. It checks for
//! duplicate definitions, unknown symbols, and other semantic errors.

use std::{collections::HashMap, rc::Rc};

use miette::Diagnostic;

use crate::ast::*;

#[derive(Debug, Clone)]
pub struct Context {
    pub target_type: Type,
}

impl Default for Context {
    fn default() -> Self {
        Self {
            target_type: Type::Undefined,
        }
    }
}

#[derive(Debug, thiserror::Error, miette::Diagnostic, PartialEq, Eq)]
#[error("not in scope: {name}")]
#[diagnostic(code(tx3::not_in_scope))]
pub struct NotInScopeError {
    pub name: String,

    #[source_code]
    src: Option<String>,

    #[label]
    span: Span,
}

#[derive(Debug, thiserror::Error, miette::Diagnostic, PartialEq, Eq)]
#[error("invalid symbol, expected {expected}, got {got}")]
#[diagnostic(code(tx3::invalid_symbol))]
pub struct InvalidSymbolError {
    pub expected: &'static str,
    pub got: String,

    #[source_code]
    src: Option<String>,

    #[label]
    span: Span,
}

#[derive(Debug, thiserror::Error, miette::Diagnostic, PartialEq, Eq)]
#[error("invalid type ({got}), expected: {expected}")]
#[diagnostic(code(tx3::invalid_type))]
pub struct InvalidTargetTypeError {
    pub expected: String,
    pub got: String,

    #[source_code]
    src: Option<String>,

    #[label]
    span: Span,
}

#[derive(Debug, thiserror::Error, miette::Diagnostic, PartialEq, Eq)]
#[error("optional output ({name}) cannot have a datum")]
#[diagnostic(code(tx3::optional_output_datum))]
pub struct OptionalOutputError {
    pub name: String,

    #[source_code]
    src: Option<String>,

    #[label]
    span: Span,
}

#[derive(thiserror::Error, Debug, miette::Diagnostic, PartialEq, Eq)]
pub enum Error {
    #[error("duplicate definition: {0}")]
    #[diagnostic(code(tx3::duplicate_definition))]
    DuplicateDefinition(String),

    #[error(transparent)]
    #[diagnostic(transparent)]
    NotInScope(#[from] NotInScopeError),

    #[error("needs parent scope")]
    #[diagnostic(code(tx3::needs_parent_scope))]
    NeedsParentScope,

    #[error(transparent)]
    #[diagnostic(transparent)]
    InvalidSymbol(#[from] InvalidSymbolError),

    // Invalid type for extension
    #[error(transparent)]
    #[diagnostic(transparent)]
    InvalidTargetType(#[from] InvalidTargetTypeError),

    #[error(transparent)]
    #[diagnostic(transparent)]
    InvalidOptionalOutput(#[from] OptionalOutputError),
}

impl Error {
    pub fn span(&self) -> &Span {
        match self {
            Self::NotInScope(x) => &x.span,
            Self::InvalidSymbol(x) => &x.span,
            Self::InvalidTargetType(x) => &x.span,
            Self::InvalidOptionalOutput(x) => &x.span,
            _ => &Span::DUMMY,
        }
    }

    pub fn src(&self) -> Option<&str> {
        match self {
            Self::NotInScope(x) => x.src.as_deref(),
            _ => None,
        }
    }

    pub fn not_in_scope(name: String, ast: &impl crate::parsing::AstNode) -> Self {
        Self::NotInScope(NotInScopeError {
            name,
            src: None,
            span: ast.span().clone(),
        })
    }

    fn symbol_type_name(symbol: &Symbol) -> String {
        match symbol {
            Symbol::TypeDef(type_def) => format!("TypeDef({})", type_def.name.value),
            Symbol::AliasDef(alias_def) => format!("AliasDef({})", alias_def.name.value),
            Symbol::VariantCase(case) => format!("VariantCase({})", case.name.value),
            Symbol::RecordField(field) => format!("RecordField({})", field.name.value),
            Symbol::PartyDef(party) => format!("PartyDef({})", party.name.value),
            Symbol::PolicyDef(policy) => format!("PolicyDef({})", policy.name.value),
            Symbol::AssetDef(asset) => format!("AssetDef({})", asset.name.value),
            Symbol::EnvVar(name, _) => format!("EnvVar({})", name),
            Symbol::ParamVar(name, _) => format!("ParamVar({})", name),
            Symbol::LocalExpr(_) => "LocalExpr".to_string(),
            Symbol::Input(_) => "Input".to_string(),
            Symbol::Output(_) => "Output".to_string(),
            Symbol::Fees => "Fees".to_string(),
        }
    }

    pub fn invalid_symbol(
        expected: &'static str,
        got: &Symbol,
        ast: &impl crate::parsing::AstNode,
    ) -> Self {
        Self::InvalidSymbol(InvalidSymbolError {
            expected,
            got: Self::symbol_type_name(got),
            src: None,
            span: ast.span().clone(),
        })
    }

    pub fn invalid_target_type(
        expected: &Type,
        got: &Type,
        ast: &impl crate::parsing::AstNode,
    ) -> Self {
        Self::InvalidTargetType(InvalidTargetTypeError {
            expected: expected.to_string(),
            got: got.to_string(),
            src: None,
            span: ast.span().clone(),
        })
    }
}

#[derive(Debug, Default, thiserror::Error, Diagnostic)]
pub struct AnalyzeReport {
    #[related]
    pub errors: Vec<Error>,
}

impl AnalyzeReport {
    pub fn is_empty(&self) -> bool {
        self.errors.is_empty()
    }

    pub fn ok(self) -> Result<(), Self> {
        if self.is_empty() {
            Ok(())
        } else {
            Err(self)
        }
    }

    pub fn expect_data_expr_type(expr: &DataExpr, expected: &Type, ctx: &mut Context) -> Self {
        if expr.target_type(Some(ctx)).as_ref() != Some(expected) {
            Self::from(Error::invalid_target_type(
                expected,
                expr.target_type(Some(ctx))
                    .as_ref()
                    .unwrap_or(&Type::Undefined),
                expr,
            ))
        } else {
            Self::default()
        }
    }
}

impl std::fmt::Display for AnalyzeReport {
    fn fmt(&self, f: &mut std::fmt::Formatter<'_>) -> std::fmt::Result {
        if self.errors.is_empty() {
            write!(f, "")
        } else {
            write!(f, "Failed with {} errors:", self.errors.len())?;
            for error in &self.errors {
                write!(f, "\n{} ({:?})", error, error)?;
            }
            Ok(())
        }
    }
}

impl std::ops::Add for Error {
    type Output = AnalyzeReport;

    fn add(self, other: Self) -> Self::Output {
        Self::Output {
            errors: vec![self, other],
        }
    }
}

impl From<Error> for AnalyzeReport {
    fn from(error: Error) -> Self {
        Self {
            errors: vec![error],
        }
    }
}

impl From<Vec<Error>> for AnalyzeReport {
    fn from(errors: Vec<Error>) -> Self {
        Self { errors }
    }
}

impl std::ops::Add for AnalyzeReport {
    type Output = AnalyzeReport;

    fn add(self, other: Self) -> Self::Output {
        [self, other].into_iter().collect()
    }
}

impl FromIterator<Error> for AnalyzeReport {
    fn from_iter<T: IntoIterator<Item = Error>>(iter: T) -> Self {
        Self {
            errors: iter.into_iter().collect(),
        }
    }
}

impl FromIterator<AnalyzeReport> for AnalyzeReport {
    fn from_iter<T: IntoIterator<Item = AnalyzeReport>>(iter: T) -> Self {
        Self {
            errors: iter.into_iter().flat_map(|r| r.errors).collect(),
        }
    }
}

macro_rules! bail_report {
    ($($args:expr),*) => {
        { return AnalyzeReport::from(vec![$($args),*]); }
    };
}

impl Scope {
    pub fn new(parent: Option<Rc<Scope>>) -> Self {
        Self {
            symbols: HashMap::new(),
            parent,
        }
    }

    pub fn track_env_var(&mut self, name: &str, ty: Type) {
        self.symbols.insert(
            name.to_string(),
            Symbol::EnvVar(name.to_string(), Box::new(ty)),
        );
    }

    pub fn track_type_def(&mut self, type_: &TypeDef) {
        self.symbols.insert(
            type_.name.value.clone(),
            Symbol::TypeDef(Box::new(type_.clone())),
        );
    }

    pub fn track_alias_def(&mut self, alias: &AliasDef) {
        self.symbols.insert(
            alias.name.value.clone(),
            Symbol::AliasDef(Box::new(alias.clone())),
        );
    }

    pub fn track_variant_case(&mut self, case: &VariantCase) {
        self.symbols.insert(
            case.name.value.clone(),
            Symbol::VariantCase(Box::new(case.clone())),
        );
    }

    pub fn track_record_field(&mut self, field: &RecordField) {
        self.symbols.insert(
            field.name.value.clone(),
            Symbol::RecordField(Box::new(field.clone())),
        );
    }

    pub fn track_party_def(&mut self, party: &PartyDef) {
        self.symbols.insert(
            party.name.value.clone(),
            Symbol::PartyDef(Box::new(party.clone())),
        );
    }

    pub fn track_policy_def(&mut self, policy: &PolicyDef) {
        self.symbols.insert(
            policy.name.value.clone(),
            Symbol::PolicyDef(Box::new(policy.clone())),
        );
    }

    pub fn track_asset_def(&mut self, asset: &AssetDef) {
        self.symbols.insert(
            asset.name.value.clone(),
            Symbol::AssetDef(Box::new(asset.clone())),
        );
    }

    pub fn track_param_var(&mut self, param: &str, ty: Type) {
        self.symbols.insert(
            param.to_string(),
            Symbol::ParamVar(param.to_string(), Box::new(ty)),
        );
    }

    pub fn track_local_expr(&mut self, name: &str, expr: DataExpr) {
        self.symbols
            .insert(name.to_string(), Symbol::LocalExpr(Box::new(expr)));
    }

    pub fn track_input(&mut self, name: &str, input: InputBlock) {
        self.symbols
            .insert(name.to_string(), Symbol::Input(Box::new(input)));
    }

    pub fn track_output(&mut self, index: usize, output: OutputBlock) {
        if let Some(n) = output.name {
            self.symbols.insert(n.value, Symbol::Output(index));
        }
    }

    pub fn track_record_fields_for_type(&mut self, ty: &Type) {
        let schema = ty.properties();

        for (name, subty) in schema {
            self.track_record_field(&RecordField {
                name: Identifier::new(name),
                r#type: subty,
                span: Span::DUMMY,
            });
        }
    }

    pub fn resolve(&self, name: &str) -> Option<Symbol> {
        if let Some(symbol) = self.symbols.get(name) {
            Some(symbol.clone())
        } else if let Some(parent) = &self.parent {
            parent.resolve(name)
        } else {
            None
        }
    }
}

/// A trait for types that can be semantically analyzed.
///
/// Types implementing this trait can validate their semantic correctness and
/// resolve symbol references within a given scope.
pub trait Analyzable {
    /// Performs semantic analysis on the type.
    ///
    /// # Arguments
    /// * `parent` - Optional parent scope containing symbol definitions
    ///
    /// # Returns
    /// * `AnalyzeReport` of the analysis. Empty if no errors are found.
    fn analyze(&mut self, parent: Option<Rc<Scope>>, ctx: &mut Context) -> AnalyzeReport;

    /// Returns true if all of the symbols have been resolved .
    fn is_resolved(&self) -> bool;
}

impl<T: Analyzable> Analyzable for Option<T> {
    fn analyze(&mut self, parent: Option<Rc<Scope>>, ctx: &mut Context) -> AnalyzeReport {
        if let Some(item) = self {
            item.analyze(parent, ctx)
        } else {
            AnalyzeReport::default()
        }
    }

    fn is_resolved(&self) -> bool {
        self.as_ref().is_none_or(|x| x.is_resolved())
    }
}

impl<T: Analyzable> Analyzable for Box<T> {
    fn analyze(&mut self, parent: Option<Rc<Scope>>, ctx: &mut Context) -> AnalyzeReport {
        self.as_mut().analyze(parent, ctx)
    }

    fn is_resolved(&self) -> bool {
        self.as_ref().is_resolved()
    }
}

impl<T: Analyzable> Analyzable for Vec<T> {
    fn analyze(&mut self, parent: Option<Rc<Scope>>, ctx: &mut Context) -> AnalyzeReport {
        self.iter_mut()
            .map(|item| item.analyze(parent.clone(), ctx))
            .collect()
    }

    fn is_resolved(&self) -> bool {
        self.iter().all(|x| x.is_resolved())
    }
}

impl Analyzable for PartyDef {
    fn analyze(&mut self, _parent: Option<Rc<Scope>>, _ctx: &mut Context) -> AnalyzeReport {
        AnalyzeReport::default()
    }

    fn is_resolved(&self) -> bool {
        true
    }
}

impl Analyzable for PolicyField {
    fn analyze(&mut self, parent: Option<Rc<Scope>>, ctx: &mut Context) -> AnalyzeReport {
        match self {
            PolicyField::Hash(x) => x.analyze(parent, ctx),
            PolicyField::Script(x) => x.analyze(parent, ctx),
            PolicyField::Ref(x) => x.analyze(parent, ctx),
        }
    }

    fn is_resolved(&self) -> bool {
        match self {
            PolicyField::Hash(x) => x.is_resolved(),
            PolicyField::Script(x) => x.is_resolved(),
            PolicyField::Ref(x) => x.is_resolved(),
        }
    }
}
impl Analyzable for PolicyConstructor {
    fn analyze(&mut self, parent: Option<Rc<Scope>>, ctx: &mut Context) -> AnalyzeReport {
        self.fields.analyze(parent, ctx)
    }

    fn is_resolved(&self) -> bool {
        self.fields.is_resolved()
    }
}

impl Analyzable for PolicyDef {
    fn analyze(&mut self, parent: Option<Rc<Scope>>, ctx: &mut Context) -> AnalyzeReport {
        match &mut self.value {
            PolicyValue::Constructor(x) => x.analyze(parent, ctx),
            PolicyValue::Assign(_) => AnalyzeReport::default(),
        }
    }

    fn is_resolved(&self) -> bool {
        match &self.value {
            PolicyValue::Constructor(x) => x.is_resolved(),
            PolicyValue::Assign(_) => true,
        }
    }
}

impl Analyzable for AddOp {
    fn analyze(&mut self, parent: Option<Rc<Scope>>, ctx: &mut Context) -> AnalyzeReport {
        let left = self.lhs.analyze(parent.clone(), ctx);
        let right = self.rhs.analyze(parent.clone(), ctx);

        let left_type = self.lhs.target_type(Some(ctx));
        let right_type = self.rhs.target_type(Some(ctx));

        let type_check = match (left_type.as_ref(), right_type.as_ref()) {
            (Some(l), Some(r)) if l != r => {
                AnalyzeReport::from(Error::invalid_target_type(l, r, self.rhs.as_ref()))
            }
            _ => AnalyzeReport::default(),
        };

        left + right + type_check
    }

    fn is_resolved(&self) -> bool {
        self.lhs.is_resolved() && self.rhs.is_resolved()
    }
}

impl Analyzable for ConcatOp {
    fn analyze(&mut self, parent: Option<Rc<Scope>>, ctx: &mut Context) -> AnalyzeReport {
        let left = self.lhs.analyze(parent.clone(), ctx);
        let right = self.rhs.analyze(parent.clone(), ctx);

        left + right
    }

    fn is_resolved(&self) -> bool {
        self.lhs.is_resolved() && self.rhs.is_resolved()
    }
}

impl Analyzable for SubOp {
    fn analyze(&mut self, parent: Option<Rc<Scope>>, ctx: &mut Context) -> AnalyzeReport {
        let left = self.lhs.analyze(parent.clone(), ctx);
        let right = self.rhs.analyze(parent.clone(), ctx);

        let left_type = self.lhs.target_type(Some(ctx));
        let right_type = self.rhs.target_type(Some(ctx));

        let type_check = match (left_type.as_ref(), right_type.as_ref()) {
            (Some(l), Some(r)) if l != r => {
                AnalyzeReport::from(Error::invalid_target_type(l, r, self.rhs.as_ref()))
            }
            _ => AnalyzeReport::default(),
        };

        left + right + type_check
    }

    fn is_resolved(&self) -> bool {
        self.lhs.is_resolved() && self.rhs.is_resolved()
    }
}

impl Analyzable for NegateOp {
    fn analyze(&mut self, parent: Option<Rc<Scope>>, ctx: &mut Context) -> AnalyzeReport {
        self.operand.analyze(parent, ctx)
    }

    fn is_resolved(&self) -> bool {
        self.operand.is_resolved()
    }
}

impl Analyzable for RecordConstructorField {
    fn analyze(&mut self, parent: Option<Rc<Scope>>, ctx: &mut Context) -> AnalyzeReport {
        let name = self.name.analyze(parent.clone(), ctx);
        let value = self.value.analyze(parent.clone(), ctx);

        name + value
    }

    fn is_resolved(&self) -> bool {
        self.name.is_resolved() && self.value.is_resolved()
    }
}

impl Analyzable for VariantCaseConstructor {
    fn analyze(&mut self, parent: Option<Rc<Scope>>, ctx: &mut Context) -> AnalyzeReport {
        let name = if self.name.symbol.is_some() {
            AnalyzeReport::default()
        } else {
            self.name.analyze(parent.clone(), ctx)
        };

        let mut scope = Scope::new(parent);

        let case = match &self.name.symbol {
            Some(Symbol::VariantCase(x)) => x,
            Some(x) => bail_report!(Error::invalid_symbol("VariantCase", x, &self.name)),
            None => bail_report!(Error::not_in_scope(self.name.value.clone(), &self.name)),
        };

        for field in case.fields.iter() {
            scope.track_record_field(field);
        }

        self.scope = Some(Rc::new(scope));

        let fields = self.fields.analyze(self.scope.clone(), ctx);

        let spread = self.spread.analyze(self.scope.clone(), ctx);

        name + fields + spread
    }

    fn is_resolved(&self) -> bool {
        self.name.is_resolved() && self.fields.is_resolved() && self.spread.is_resolved()
    }
}

impl Analyzable for StructConstructor {
    fn analyze(&mut self, parent: Option<Rc<Scope>>, ctx: &mut Context) -> AnalyzeReport {
        let r#type = self.r#type.analyze(parent.clone(), ctx);

        let mut scope = Scope::new(parent);

        let type_def = match &self.r#type.symbol {
            Some(Symbol::TypeDef(type_def)) => type_def.as_ref(),
            Some(Symbol::AliasDef(alias_def)) => match alias_def.resolve_alias_chain() {
                Some(resolved_type_def) => resolved_type_def,
                None => {
                    bail_report!(Error::invalid_symbol(
                        "struct type",
                        &Symbol::AliasDef(alias_def.clone()),
                        &self.r#type
                    ));
                }
            },
            Some(symbol) => {
                bail_report!(Error::invalid_symbol("struct type", symbol, &self.r#type));
            }
            _ => unreachable!(),
        };

        for case in type_def.cases.iter() {
            scope.track_variant_case(case);
        }

        self.scope = Some(Rc::new(scope));

        let case = self.case.analyze(self.scope.clone(), ctx);

        r#type + case
    }

    fn is_resolved(&self) -> bool {
        self.r#type.is_resolved() && self.case.is_resolved()
    }
}

impl Analyzable for ListConstructor {
    fn analyze(&mut self, parent: Option<Rc<Scope>>, ctx: &mut Context) -> AnalyzeReport {
        self.elements.analyze(parent, ctx)
    }

    fn is_resolved(&self) -> bool {
        self.elements.is_resolved()
    }
}

impl Analyzable for MapField {
    fn analyze(&mut self, parent: Option<Rc<Scope>>, ctx: &mut Context) -> AnalyzeReport {
        self.key.analyze(parent.clone(), ctx) + self.value.analyze(parent.clone(), ctx)
    }

    fn is_resolved(&self) -> bool {
        self.key.is_resolved() && self.value.is_resolved()
    }
}

impl Analyzable for MapConstructor {
    fn analyze(&mut self, parent: Option<Rc<Scope>>, ctx: &mut Context) -> AnalyzeReport {
        self.fields.analyze(parent, ctx)
    }

    fn is_resolved(&self) -> bool {
        self.fields.is_resolved()
    }
}

impl Analyzable for DataExpr {
    fn analyze(&mut self, parent: Option<Rc<Scope>>, ctx: &mut Context) -> AnalyzeReport {
        match self {
            DataExpr::StructConstructor(x) => x.analyze(parent, ctx),
            DataExpr::ListConstructor(x) => x.analyze(parent, ctx),
            DataExpr::MapConstructor(x) => x.analyze(parent, ctx),
            DataExpr::Identifier(x) => x.analyze(parent, ctx),
            DataExpr::AddOp(x) => x.analyze(parent, ctx),
            DataExpr::SubOp(x) => x.analyze(parent, ctx),
            DataExpr::NegateOp(x) => x.analyze(parent, ctx),
            DataExpr::PropertyOp(x) => x.analyze(parent, ctx),
            DataExpr::StaticAssetConstructor(x) => x.analyze(parent, ctx),
            DataExpr::AnyAssetConstructor(x) => x.analyze(parent, ctx),
            DataExpr::MinUtxo(x) => x.analyze(parent, ctx),
            DataExpr::ConcatOp(x) => x.analyze(parent, ctx),
            _ => AnalyzeReport::default(),
        }
    }

    fn is_resolved(&self) -> bool {
        match self {
            DataExpr::StructConstructor(x) => x.is_resolved(),
            DataExpr::ListConstructor(x) => x.is_resolved(),
            DataExpr::MapConstructor(x) => x.is_resolved(),
            DataExpr::Identifier(x) => x.is_resolved(),
            DataExpr::AddOp(x) => x.is_resolved(),
            DataExpr::SubOp(x) => x.is_resolved(),
            DataExpr::NegateOp(x) => x.is_resolved(),
            DataExpr::PropertyOp(x) => x.is_resolved(),
            DataExpr::StaticAssetConstructor(x) => x.is_resolved(),
            DataExpr::AnyAssetConstructor(x) => x.is_resolved(),
            DataExpr::MinUtxo(x) => x.is_resolved(),
            DataExpr::SlotToTime(x) => x.is_resolved(),
            DataExpr::TimeToSlot(x) => x.is_resolved(),
            DataExpr::ConcatOp(x) => x.is_resolved(),
            _ => true,
        }
    }
}

impl Analyzable for StaticAssetConstructor {
    fn analyze(&mut self, parent: Option<Rc<Scope>>, ctx: &mut Context) -> AnalyzeReport {
        let amount = self.amount.analyze(parent.clone(), ctx);
        let r#type = self.r#type.analyze(parent.clone(), ctx);

        amount + r#type
    }

    fn is_resolved(&self) -> bool {
        self.amount.is_resolved() && self.r#type.is_resolved()
    }
}

impl Analyzable for AnyAssetConstructor {
    fn analyze(&mut self, parent: Option<Rc<Scope>>, ctx: &mut Context) -> AnalyzeReport {
        let policy = self.policy.analyze(parent.clone(), ctx);
        let asset_name = self.asset_name.analyze(parent.clone(), ctx);
        let amount = self.amount.analyze(parent.clone(), ctx);

        policy + asset_name + amount
    }

    fn is_resolved(&self) -> bool {
        self.policy.is_resolved() && self.asset_name.is_resolved() && self.amount.is_resolved()
    }
}

impl Analyzable for PropertyOp {
    fn analyze(&mut self, parent: Option<Rc<Scope>>, ctx: &mut Context) -> AnalyzeReport {
        let object = self.operand.analyze(parent.clone(), ctx);

        let mut scope = Scope::new(parent);

        if let Some(ty) = self.operand.target_type(None) {
            scope.track_record_fields_for_type(&ty);
        }

        self.scope = Some(Rc::new(scope));

        let path = self.property.analyze(self.scope.clone(), ctx);

        object + path
    }

    fn is_resolved(&self) -> bool {
        self.operand.is_resolved() && self.property.is_resolved()
    }
}

impl Analyzable for AddressExpr {
    fn analyze(&mut self, parent: Option<Rc<Scope>>, ctx: &mut Context) -> AnalyzeReport {
        match self {
            AddressExpr::Identifier(x) => x.analyze(parent, ctx),
            _ => AnalyzeReport::default(),
        }
    }

    fn is_resolved(&self) -> bool {
        match self {
            AddressExpr::Identifier(x) => x.is_resolved(),
            _ => true,
        }
    }
}

impl Analyzable for AssetDef {
    fn analyze(&mut self, parent: Option<Rc<Scope>>, ctx: &mut Context) -> AnalyzeReport {
        let policy = self.policy.analyze(parent.clone(), ctx);
        let asset_name = self.asset_name.analyze(parent.clone(), ctx);

        let policy_type = AnalyzeReport::expect_data_expr_type(&self.policy, &Type::Bytes, ctx);
        let asset_name_type =
            AnalyzeReport::expect_data_expr_type(&self.asset_name, &Type::Bytes, ctx);

        policy + asset_name + policy_type + asset_name_type
    }

    fn is_resolved(&self) -> bool {
        self.policy.is_resolved() && self.asset_name.is_resolved()
    }
}

impl Analyzable for Identifier {
    fn analyze(&mut self, parent: Option<Rc<Scope>>, _ctx: &mut Context) -> AnalyzeReport {
        let symbol = parent.and_then(|p| p.resolve(&self.value));

        if symbol.is_none() {
            bail_report!(Error::not_in_scope(self.value.clone(), self));
        }

        self.symbol = symbol;

        AnalyzeReport::default()
    }

    fn is_resolved(&self) -> bool {
        self.symbol.is_some()
    }
}

impl Analyzable for Type {
    fn analyze(&mut self, parent: Option<Rc<Scope>>, ctx: &mut Context) -> AnalyzeReport {
        match self {
            Type::Custom(x) => x.analyze(parent, ctx),
            Type::List(x) => x.analyze(parent, ctx),
            Type::Map(key_type, value_type) => {
                key_type.analyze(parent.clone(), ctx) + value_type.analyze(parent, ctx)
            }
            _ => AnalyzeReport::default(),
        }
    }

    fn is_resolved(&self) -> bool {
        match self {
            Type::Custom(x) => x.is_resolved(),
            Type::List(x) => x.is_resolved(),
            Type::Map(key_type, value_type) => key_type.is_resolved() && value_type.is_resolved(),
            _ => true,
        }
    }
}

impl Analyzable for InputBlockField {
    fn analyze(&mut self, parent: Option<Rc<Scope>>, ctx: &mut Context) -> AnalyzeReport {
        match self {
            InputBlockField::From(x) => x.analyze(parent, ctx),
            InputBlockField::DatumIs(x) => x.analyze(parent, ctx),
            InputBlockField::MinAmount(x) => x.analyze(parent, ctx),
            InputBlockField::Redeemer(x) => x.analyze(parent, ctx),
            InputBlockField::Ref(x) => x.analyze(parent, ctx),
        }
    }

    fn is_resolved(&self) -> bool {
        match self {
            InputBlockField::From(x) => x.is_resolved(),
            InputBlockField::DatumIs(x) => x.is_resolved(),
            InputBlockField::MinAmount(x) => x.is_resolved(),
            InputBlockField::Redeemer(x) => x.is_resolved(),
            InputBlockField::Ref(x) => x.is_resolved(),
        }
    }
}

impl Analyzable for InputBlock {
    fn analyze(&mut self, parent: Option<Rc<Scope>>, ctx: &mut Context) -> AnalyzeReport {
        self.fields.analyze(parent, ctx)
    }

    fn is_resolved(&self) -> bool {
        self.fields.is_resolved()
    }
}

impl Analyzable for MetadataBlockField {
    fn analyze(&mut self, parent: Option<Rc<Scope>>, ctx: &mut Context) -> AnalyzeReport {
        // TODO: check keys are actually numbers
        self.key.analyze(parent.clone(), ctx) + self.value.analyze(parent.clone(), ctx)
    }

    fn is_resolved(&self) -> bool {
        self.key.is_resolved() && self.value.is_resolved()
    }
}

impl Analyzable for MetadataBlock {
    fn analyze(&mut self, parent: Option<Rc<Scope>>, ctx: &mut Context) -> AnalyzeReport {
        self.fields.analyze(parent, ctx)
    }

    fn is_resolved(&self) -> bool {
        self.fields.is_resolved()
    }
}

impl Analyzable for ValidityBlockField {
    fn analyze(&mut self, parent: Option<Rc<Scope>>, ctx: &mut Context) -> AnalyzeReport {
        match self {
            ValidityBlockField::SinceSlot(x) => x.analyze(parent, ctx),
            ValidityBlockField::UntilSlot(x) => x.analyze(parent, ctx),
        }
    }
    fn is_resolved(&self) -> bool {
        match self {
            ValidityBlockField::SinceSlot(x) => x.is_resolved(),
            ValidityBlockField::UntilSlot(x) => x.is_resolved(),
        }
    }
}

impl Analyzable for ValidityBlock {
    fn analyze(&mut self, parent: Option<Rc<Scope>>, ctx: &mut Context) -> AnalyzeReport {
        self.fields.analyze(parent, ctx)
    }

    fn is_resolved(&self) -> bool {
        self.fields.is_resolved()
    }
}

impl Analyzable for OutputBlockField {
    fn analyze(&mut self, parent: Option<Rc<Scope>>, ctx: &mut Context) -> AnalyzeReport {
        match self {
            OutputBlockField::To(x) => x.analyze(parent, ctx),
            OutputBlockField::Amount(x) => {
                ctx.target_type = Type::AnyAsset;

                let expr_report = x.analyze(parent, ctx);
                let ty = x.target_type(Some(ctx));

                let type_report = if !matches!(ty.as_ref(), Some(&Type::AnyAsset)) {
                    AnalyzeReport::from(Error::invalid_target_type(
                        &Type::AnyAsset,
                        ty.as_ref().unwrap_or(&Type::Undefined),
                        x.as_ref(),
                    ))
                } else {
                    AnalyzeReport::default()
                };

                expr_report + type_report
            }
            OutputBlockField::Datum(x) => x.analyze(parent, ctx),
        }
    }

    fn is_resolved(&self) -> bool {
        match self {
            OutputBlockField::To(x) => x.is_resolved(),
            OutputBlockField::Amount(x) => x.is_resolved(),
            OutputBlockField::Datum(x) => x.is_resolved(),
        }
    }
}

impl Analyzable for OutputBlock {
<<<<<<< HEAD
    fn analyze(&mut self, parent: Option<Rc<Scope>>, ctx: &mut Context) -> AnalyzeReport {
        self.fields.analyze(parent, ctx)
=======
    fn analyze(&mut self, parent: Option<Rc<Scope>>) -> AnalyzeReport {
        validate_optional_output(self)
            .map(AnalyzeReport::from)
            .unwrap_or_else(|| AnalyzeReport::default())
            + self.fields.analyze(parent)
>>>>>>> c6bba095
    }

    fn is_resolved(&self) -> bool {
        self.fields.is_resolved()
    }
}

fn validate_optional_output(output: &OutputBlock) -> Option<Error> {
    if output.optional {
        if let Some(_field) = output.find("datum") {
            return Some(Error::InvalidOptionalOutput(OptionalOutputError {
                name: output
                    .name
                    .as_ref()
                    .map(|i| i.value.clone())
                    .unwrap_or_else(|| "<anonymous>".to_string()),
                src: None,
                span: output.span.clone(),
            }));
        }
    }

    None
}

impl Analyzable for RecordField {
    fn analyze(&mut self, parent: Option<Rc<Scope>>, ctx: &mut Context) -> AnalyzeReport {
        self.r#type.analyze(parent, ctx)
    }

    fn is_resolved(&self) -> bool {
        self.r#type.is_resolved()
    }
}

impl Analyzable for VariantCase {
    fn analyze(&mut self, parent: Option<Rc<Scope>>, ctx: &mut Context) -> AnalyzeReport {
        self.fields.analyze(parent, ctx)
    }

    fn is_resolved(&self) -> bool {
        self.fields.is_resolved()
    }
}

impl Analyzable for AliasDef {
    fn analyze(&mut self, parent: Option<Rc<Scope>>, ctx: &mut Context) -> AnalyzeReport {
        self.alias_type.analyze(parent, ctx)
    }

    fn is_resolved(&self) -> bool {
        self.alias_type.is_resolved() && self.is_alias_chain_resolved()
    }
}

impl Analyzable for TypeDef {
    fn analyze(&mut self, parent: Option<Rc<Scope>>, ctx: &mut Context) -> AnalyzeReport {
        self.cases.analyze(parent, ctx)
    }

    fn is_resolved(&self) -> bool {
        self.cases.is_resolved()
    }
}

impl Analyzable for MintBlockField {
    fn analyze(&mut self, parent: Option<Rc<Scope>>, ctx: &mut Context) -> AnalyzeReport {
        match self {
            MintBlockField::Amount(x) => x.analyze(parent, ctx),
            MintBlockField::Redeemer(x) => x.analyze(parent, ctx),
        }
    }

    fn is_resolved(&self) -> bool {
        match self {
            MintBlockField::Amount(x) => x.is_resolved(),
            MintBlockField::Redeemer(x) => x.is_resolved(),
        }
    }
}

impl Analyzable for MintBlock {
    fn analyze(&mut self, parent: Option<Rc<Scope>>, ctx: &mut Context) -> AnalyzeReport {
        self.fields.analyze(parent, ctx)
    }

    fn is_resolved(&self) -> bool {
        self.fields.is_resolved()
    }
}

impl Analyzable for SignersBlock {
    fn analyze(&mut self, parent: Option<Rc<Scope>>, ctx: &mut Context) -> AnalyzeReport {
        self.signers.analyze(parent, ctx)
    }

    fn is_resolved(&self) -> bool {
        self.signers.is_resolved()
    }
}

impl Analyzable for ReferenceBlock {
    fn analyze(&mut self, parent: Option<Rc<Scope>>, ctx: &mut Context) -> AnalyzeReport {
        self.r#ref.analyze(parent, ctx)
    }

    fn is_resolved(&self) -> bool {
        self.r#ref.is_resolved()
    }
}

impl Analyzable for CollateralBlockField {
    fn analyze(&mut self, parent: Option<Rc<Scope>>, ctx: &mut Context) -> AnalyzeReport {
        match self {
            CollateralBlockField::From(x) => x.analyze(parent, ctx),
            CollateralBlockField::MinAmount(x) => x.analyze(parent, ctx),
            CollateralBlockField::Ref(x) => x.analyze(parent, ctx),
        }
    }

    fn is_resolved(&self) -> bool {
        match self {
            CollateralBlockField::From(x) => x.is_resolved(),
            CollateralBlockField::MinAmount(x) => x.is_resolved(),
            CollateralBlockField::Ref(x) => x.is_resolved(),
        }
    }
}

impl Analyzable for CollateralBlock {
    fn analyze(&mut self, parent: Option<Rc<Scope>>, ctx: &mut Context) -> AnalyzeReport {
        self.fields.analyze(parent, ctx)
    }

    fn is_resolved(&self) -> bool {
        self.fields.is_resolved()
    }
}

impl Analyzable for ChainSpecificBlock {
    fn analyze(&mut self, parent: Option<Rc<Scope>>, ctx: &mut Context) -> AnalyzeReport {
        match self {
            ChainSpecificBlock::Cardano(x) => x.analyze(parent, ctx),
        }
    }

    fn is_resolved(&self) -> bool {
        match self {
            ChainSpecificBlock::Cardano(x) => x.is_resolved(),
        }
    }
}

impl Analyzable for LocalsAssign {
    fn analyze(&mut self, parent: Option<Rc<Scope>>, ctx: &mut Context) -> AnalyzeReport {
        self.value.analyze(parent, ctx)
    }

    fn is_resolved(&self) -> bool {
        self.value.is_resolved()
    }
}

impl Analyzable for LocalsBlock {
    fn analyze(&mut self, parent: Option<Rc<Scope>>, ctx: &mut Context) -> AnalyzeReport {
        self.assigns.analyze(parent, ctx)
    }

    fn is_resolved(&self) -> bool {
        self.assigns.is_resolved()
    }
}

impl Analyzable for ParamDef {
    fn analyze(&mut self, parent: Option<Rc<Scope>>, ctx: &mut Context) -> AnalyzeReport {
        self.r#type.analyze(parent, ctx)
    }

    fn is_resolved(&self) -> bool {
        self.r#type.is_resolved()
    }
}

impl Analyzable for ParameterList {
    fn analyze(&mut self, parent: Option<Rc<Scope>>, ctx: &mut Context) -> AnalyzeReport {
        self.parameters.analyze(parent, ctx)
    }

    fn is_resolved(&self) -> bool {
        self.parameters.is_resolved()
    }
}

impl Analyzable for TxDef {
    fn analyze(&mut self, parent: Option<Rc<Scope>>, ctx: &mut Context) -> AnalyzeReport {
        // analyze static types before anything else

        let params = self.parameters.analyze(parent.clone(), ctx);

        // create the new scope and populate its symbols

        let parent = {
            let mut current = Scope::new(parent.clone());

            current.symbols.insert("fees".to_string(), Symbol::Fees);

            for param in self.parameters.parameters.iter() {
                current.track_param_var(&param.name.value, param.r#type.clone());
            }
            Rc::new(current)
        };

        let mut locals = self.locals.take().unwrap_or_default();

        let locals_report = locals.analyze(Some(parent.clone()), ctx);

        let parent = {
            let mut current = Scope::new(Some(parent.clone()));

            for assign in locals.assigns.iter() {
                current.track_local_expr(&assign.name.value, assign.value.clone());
            }

            for (index, output) in self.outputs.iter().enumerate() {
                current.track_output(index, output.clone())
            }

            Rc::new(current)
        };

        let inputs = self.inputs.analyze(Some(parent.clone()), ctx);

        let parent = {
            let mut current = Scope::new(Some(parent.clone()));

            for input in self.inputs.iter() {
                current.track_input(&input.name, input.clone());
            }

            for (index, output) in self.outputs.iter().enumerate() {
                current.track_output(index, output.clone())
            }

            Rc::new(current)
        };

        let outputs = self.outputs.analyze(Some(parent.clone()), ctx);

        let mints = self.mints.analyze(Some(parent.clone()), ctx);

        let burns = self.burns.analyze(Some(parent.clone()), ctx);

        let adhoc = self.adhoc.analyze(Some(parent.clone()), ctx);

        let validity = self.validity.analyze(Some(parent.clone()), ctx);

        let metadata = self.metadata.analyze(Some(parent.clone()), ctx);

        let signers = self.signers.analyze(Some(parent.clone()), ctx);

        let references = self.references.analyze(Some(parent.clone()), ctx);

        let collateral = self.collateral.analyze(Some(parent.clone()), ctx);

        self.scope = Some(parent);

        params
            + locals_report
            + inputs
            + outputs
            + mints
            + burns
            + adhoc
            + validity
            + metadata
            + signers
            + references
            + collateral
    }

    fn is_resolved(&self) -> bool {
        self.inputs.is_resolved()
            && self.outputs.is_resolved()
            && self.mints.is_resolved()
            && self.locals.is_resolved()
            && self.adhoc.is_resolved()
            && self.validity.is_resolved()
            && self.metadata.is_resolved()
            && self.signers.is_resolved()
            && self.references.is_resolved()
            && self.collateral.is_resolved()
    }
}

fn ada_asset_def() -> AssetDef {
    AssetDef {
        name: Identifier {
            value: "Ada".to_string(),
            symbol: None,
            span: Span::DUMMY,
        },
        policy: DataExpr::None,
        asset_name: DataExpr::None,
        span: Span::DUMMY,
    }
}

fn resolve_types_and_aliases(
    scope_rc: &mut Rc<Scope>,
    types: &mut Vec<TypeDef>,
    aliases: &mut Vec<AliasDef>,
    ctx: &mut Context,
) -> (AnalyzeReport, AnalyzeReport) {
    let mut types_report = AnalyzeReport::default();
    let mut aliases_report = AnalyzeReport::default();

    let mut pass_count = 0usize;
    let max_passes = 100usize; // prevent infinite loops

    while pass_count < max_passes && !(types.is_resolved() && aliases.is_resolved()) {
        pass_count += 1;

        let scope = Rc::get_mut(scope_rc).expect("scope should be unique during resolution");

        for type_def in types.iter() {
            scope.track_type_def(type_def);
        }
        for alias_def in aliases.iter() {
            scope.track_alias_def(alias_def);
        }

        types_report = types.analyze(Some(scope_rc.clone()), ctx);
        aliases_report = aliases.analyze(Some(scope_rc.clone()), ctx);
    }

    (types_report, aliases_report)
}

impl Analyzable for Program {
    fn analyze(&mut self, parent: Option<Rc<Scope>>, ctx: &mut Context) -> AnalyzeReport {
        let mut scope = Scope::new(parent);

        if let Some(env) = self.env.take() {
            for field in env.fields.iter() {
                scope.track_env_var(&field.name, field.r#type.clone());
            }
        }

        for party in self.parties.iter() {
            scope.track_party_def(party);
        }

        for policy in self.policies.iter() {
            scope.track_policy_def(policy);
        }

        scope.track_asset_def(&ada_asset_def());

        for asset in self.assets.iter() {
            scope.track_asset_def(asset);
        }

        for type_def in self.types.iter() {
            scope.track_type_def(type_def);
        }

        for alias_def in self.aliases.iter() {
            scope.track_alias_def(alias_def);
        }

        self.scope = Some(Rc::new(scope));

        let parties = self.parties.analyze(self.scope.clone(), ctx);

        let policies = self.policies.analyze(self.scope.clone(), ctx);

        let assets = self.assets.analyze(self.scope.clone(), ctx);

        let mut types = self.types.clone();
        let mut aliases = self.aliases.clone();

        let scope_rc = self.scope.as_mut().unwrap();

        let (types, aliases) = resolve_types_and_aliases(scope_rc, &mut types, &mut aliases, ctx);

        let txs = self.txs.analyze(self.scope.clone(), ctx);

        parties + policies + types + aliases + txs + assets
    }

    fn is_resolved(&self) -> bool {
        self.policies.is_resolved()
            && self.types.is_resolved()
            && self.aliases.is_resolved()
            && self.txs.is_resolved()
            && self.assets.is_resolved()
    }
}

/// Performs semantic analysis on a Tx3 program AST.
///
/// This function validates the entire program structure, checking for:
/// - Duplicate definitions
/// - Unknown symbol references
/// - Type correctness
/// - Other semantic constraints
///
/// # Arguments
/// * `ast` - Mutable reference to the program AST to analyze
///
/// # Returns
/// * `AnalyzeReport` of the analysis. Empty if no errors are found.
pub fn analyze(ast: &mut Program) -> AnalyzeReport {
    let mut ctx = Context::default();
    ast.analyze(None, &mut ctx)
}

#[cfg(test)]
mod tests {
    use crate::parsing::parse_well_known_example;

    use super::*;

    #[test]
    fn test_program_with_semantic_errors() {
        let mut ast = parse_well_known_example("semantic_errors");

        let report = analyze(&mut ast);

        assert_eq!(report.errors.len(), 3);

        assert_eq!(
            report.errors[0],
            Error::NotInScope(NotInScopeError {
                name: "missing_symbol".to_string(),
                src: None,
                span: Span::DUMMY,
            })
        );

        assert_eq!(
            report.errors[1],
            Error::InvalidTargetType(InvalidTargetTypeError {
                expected: "Bytes".to_string(),
                got: "Int".to_string(),
                src: None,
                span: Span::DUMMY,
            })
        );

        assert_eq!(
            report.errors[2],
            Error::InvalidTargetType(InvalidTargetTypeError {
                expected: "Bytes".to_string(),
                got: "Int".to_string(),
                src: None,
                span: Span::DUMMY,
            })
        );
    }

    #[test]
    fn test_min_utxo_analysis() {
        let mut ast = crate::parsing::parse_string(
            r#"
        party Alice;
        tx test() {
            output my_output {
                to: Alice,
                amount: min_utxo(my_output),
            }
        }
    "#,
        )
        .unwrap();

        let result = analyze(&mut ast);
        assert!(result.errors.is_empty());
    }

    #[test]
    fn test_alias_undefined_type_error() {
        let mut ast = crate::parsing::parse_string(
            r#"
        type MyAlias = UndefinedType;
    "#,
        )
        .unwrap();

        let result = analyze(&mut ast);

        assert!(!result.errors.is_empty());
        assert!(result
            .errors
            .iter()
            .any(|e| matches!(e, Error::NotInScope(_))));
    }

    #[test]
    fn test_alias_valid_type_success() {
        let mut ast = crate::parsing::parse_string(
            r#"
        type Address = Bytes;
        type Amount = Int;
        type ValidAlias = Address;
    "#,
        )
        .unwrap();

        let result = analyze(&mut ast);

        assert!(result.errors.is_empty());
    }

    #[test]
    fn test_min_utxo_undefined_output_error() {
        let mut ast = crate::parsing::parse_string(
            r#"
        party Alice;
        tx test() {
            output {
                to: Alice,
                amount: min_utxo(nonexistent_output),
            }
        }
    "#,
        )
        .unwrap();

        let result = analyze(&mut ast);
        assert!(!result.errors.is_empty());
    }

    #[test]
<<<<<<< HEAD
    fn test_output_amount_must_be_any_asset_type() {
        let mut ast = crate::parsing::parse_string(
            r#"
        party Alice;
        tx test() {
            output my_output {
                to: Alice,
                amount: 123,
=======
    fn test_optional_output_with_datum_error() {
        let mut ast = crate::parsing::parse_string(
            r#"
        party Alice;
        type MyDatum {
            field1: Int,
        }
        tx test() {
            output ? my_output {
                to: Alice,
                amount: Ada(1),
                datum: MyDatum { field1: 1, },
>>>>>>> c6bba095
            }
        }
    "#,
        )
        .unwrap();

<<<<<<< HEAD
        let result = analyze(&mut ast);
        assert!(!result.errors.is_empty());

        assert_eq!(
            result.errors[0],
            Error::InvalidTargetType(InvalidTargetTypeError {
                expected: "AnyAsset".to_string(),
                got: "Int".to_string(),
                src: None,
                span: Span::DUMMY,
            })
        );
    }

    #[test]
    fn test_output_amount_accepts_any_asset_expressions() {
        let mut ast = crate::parsing::parse_string(
            r#"
        party Alice;
        tx test(quantity: Int) {
            output {
                to: Alice,
                amount: AnyAsset(0x123, 0x456, 100),
            }
            output {
                to: Alice,
                amount: Ada(quantity),
=======
        let report = analyze(&mut ast);

        assert!(!report.errors.is_empty());
        assert!(report
            .errors
            .iter()
            .any(|e| matches!(e, Error::InvalidOptionalOutput(_))));
    }

    #[test]
    fn test_optional_output_ok() {
        let mut ast = crate::parsing::parse_string(
            r#"
        party Alice;

        tx test() {
            output ? my_output {
                to: Alice,
                amount: Ada(0),
>>>>>>> c6bba095
            }
        }
    "#,
        )
        .unwrap();

<<<<<<< HEAD
        let result = analyze(&mut ast);
        assert!(result.errors.is_empty());
    }

=======
        let report = analyze(&mut ast);
        assert!(report.errors.is_empty());
    }
>>>>>>> c6bba095
    #[test]
    fn test_time_and_slot_conversion() {
        let mut ast = crate::parsing::parse_string(
            r#"
        party Sender;

        type TimestampDatum {
            slot_time: Int,
            time: Int,
        }

        tx create_timestamp_tx() {
            input source {
                from: Sender,
                min_amount: Ada(2000000),
            }

            output timestamp_output {
                to: Sender,
                amount: source - fees,
                datum: TimestampDatum {
                    slot_time: time_to_slot(1666716638000),
                    time: slot_to_time(60638),
                },
            }
        }
        "#,
        )
        .unwrap();

        let result = analyze(&mut ast);
        assert!(result.errors.is_empty());
    }
    #[test]
    fn test_output_mixed_amount_expressions() {
        let mut ast = crate::parsing::parse_string(
            r#"
        party Alice;
        tx test() {
            input source {
                from: Alice,
                min_amount: Ada(100),
            }
            output {
                to: Alice,
                amount: source - 50,
            }
        }
    "#,
        )
        .unwrap();

        let result = analyze(&mut ast);
        assert!(!result.errors.is_empty());

        assert_eq!(
            result.errors[0],
            Error::InvalidTargetType(InvalidTargetTypeError {
                expected: "AnyAsset".to_string(),
                got: "Int".to_string(),
                src: None,
                span: Span::DUMMY,
            })
        );
    }
}<|MERGE_RESOLUTION|>--- conflicted
+++ resolved
@@ -956,18 +956,12 @@
 }
 
 impl Analyzable for OutputBlock {
-<<<<<<< HEAD
-    fn analyze(&mut self, parent: Option<Rc<Scope>>, ctx: &mut Context) -> AnalyzeReport {
-        self.fields.analyze(parent, ctx)
-=======
-    fn analyze(&mut self, parent: Option<Rc<Scope>>) -> AnalyzeReport {
+    fn analyze(&mut self, parent: Option<Rc<Scope>>, ctx: &mut Context) -> AnalyzeReport {
         validate_optional_output(self)
             .map(AnalyzeReport::from)
             .unwrap_or_else(|| AnalyzeReport::default())
-            + self.fields.analyze(parent)
->>>>>>> c6bba095
-    }
-
+            + self.fields.analyze(parent, ctx)
+    }
     fn is_resolved(&self) -> bool {
         self.fields.is_resolved()
     }
@@ -1500,7 +1494,40 @@
     }
 
     #[test]
-<<<<<<< HEAD
+    fn test_time_and_slot_conversion() {
+        let mut ast = crate::parsing::parse_string(
+            r#"
+        party Sender;
+
+        type TimestampDatum {
+            slot_time: Int,
+            time: Int,
+        }
+
+        tx create_timestamp_tx() {
+            input source {
+                from: Sender,
+                min_amount: Ada(2000000),
+            }
+
+            output timestamp_output {
+                to: Sender,
+                amount: source - fees,
+                datum: TimestampDatum {
+                    slot_time: time_to_slot(1666716638000),
+                    time: slot_to_time(60638),
+                },
+            }
+        }
+        "#,
+        )
+        .unwrap();
+
+        let result = analyze(&mut ast);
+        assert!(result.errors.is_empty());
+    }
+
+    #[test]
     fn test_output_amount_must_be_any_asset_type() {
         let mut ast = crate::parsing::parse_string(
             r#"
@@ -1509,27 +1536,12 @@
             output my_output {
                 to: Alice,
                 amount: 123,
-=======
-    fn test_optional_output_with_datum_error() {
-        let mut ast = crate::parsing::parse_string(
-            r#"
-        party Alice;
-        type MyDatum {
-            field1: Int,
-        }
-        tx test() {
-            output ? my_output {
-                to: Alice,
-                amount: Ada(1),
-                datum: MyDatum { field1: 1, },
->>>>>>> c6bba095
             }
         }
     "#,
         )
         .unwrap();
 
-<<<<<<< HEAD
         let result = analyze(&mut ast);
         assert!(!result.errors.is_empty());
 
@@ -1557,76 +1569,16 @@
             output {
                 to: Alice,
                 amount: Ada(quantity),
-=======
-        let report = analyze(&mut ast);
-
-        assert!(!report.errors.is_empty());
-        assert!(report
-            .errors
-            .iter()
-            .any(|e| matches!(e, Error::InvalidOptionalOutput(_))));
-    }
-
-    #[test]
-    fn test_optional_output_ok() {
-        let mut ast = crate::parsing::parse_string(
-            r#"
-        party Alice;
-
-        tx test() {
-            output ? my_output {
-                to: Alice,
-                amount: Ada(0),
->>>>>>> c6bba095
             }
         }
     "#,
         )
         .unwrap();
 
-<<<<<<< HEAD
         let result = analyze(&mut ast);
         assert!(result.errors.is_empty());
     }
 
-=======
-        let report = analyze(&mut ast);
-        assert!(report.errors.is_empty());
-    }
->>>>>>> c6bba095
-    #[test]
-    fn test_time_and_slot_conversion() {
-        let mut ast = crate::parsing::parse_string(
-            r#"
-        party Sender;
-
-        type TimestampDatum {
-            slot_time: Int,
-            time: Int,
-        }
-
-        tx create_timestamp_tx() {
-            input source {
-                from: Sender,
-                min_amount: Ada(2000000),
-            }
-
-            output timestamp_output {
-                to: Sender,
-                amount: source - fees,
-                datum: TimestampDatum {
-                    slot_time: time_to_slot(1666716638000),
-                    time: slot_to_time(60638),
-                },
-            }
-        }
-        "#,
-        )
-        .unwrap();
-
-        let result = analyze(&mut ast);
-        assert!(result.errors.is_empty());
-    }
     #[test]
     fn test_output_mixed_amount_expressions() {
         let mut ast = crate::parsing::parse_string(
@@ -1659,4 +1611,50 @@
             })
         );
     }
+
+    #[test]
+    fn test_optional_output_with_datum_error() {
+        let mut ast = crate::parsing::parse_string(
+            r#"
+        party Alice;
+        type MyDatum {
+            field1: Int,
+        }
+        tx test() {
+            output ? my_output {
+                to: Alice,
+                amount: Ada(1),
+                datum: MyDatum { field1: 1, },
+            }
+        }
+    "#,
+        )
+        .unwrap();
+        let report = analyze(&mut ast);
+
+        assert!(!report.errors.is_empty());
+        assert!(report
+            .errors
+            .iter()
+            .any(|e| matches!(e, Error::InvalidOptionalOutput(_))));
+    }
+
+    #[test]
+    fn test_optional_output_ok() {
+        let mut ast = crate::parsing::parse_string(
+            r#"
+        party Alice;
+        tx test() {
+            output ? my_output {
+                to: Alice,
+                amount: Ada(0),
+            }
+        }
+    "#,
+        )
+        .unwrap();
+
+        let report = analyze(&mut ast);
+        assert!(report.errors.is_empty());
+    }
 }