--- conflicted
+++ resolved
@@ -665,7 +665,6 @@
 impl Analyzable for DataExpr {
     fn analyze(&mut self, parent: Option<Rc<Scope>>, ctx: &mut Context) -> AnalyzeReport {
         match self {
-<<<<<<< HEAD
             DataExpr::StructConstructor(x) => x.analyze(parent, ctx),
             DataExpr::ListConstructor(x) => x.analyze(parent, ctx),
             DataExpr::MapConstructor(x) => x.analyze(parent, ctx),
@@ -678,22 +677,6 @@
             DataExpr::AnyAssetConstructor(x) => x.analyze(parent, ctx),
             DataExpr::MinUtxo(x) => x.analyze(parent, ctx),
             DataExpr::ConcatOp(x) => x.analyze(parent, ctx),
-=======
-            DataExpr::StructConstructor(x) => x.analyze(parent),
-            DataExpr::ListConstructor(x) => x.analyze(parent),
-            DataExpr::MapConstructor(x) => x.analyze(parent),
-            DataExpr::Identifier(x) => x.analyze(parent),
-            DataExpr::AddOp(x) => x.analyze(parent),
-            DataExpr::SubOp(x) => x.analyze(parent),
-            DataExpr::NegateOp(x) => x.analyze(parent),
-            DataExpr::PropertyOp(x) => x.analyze(parent),
-            DataExpr::StaticAssetConstructor(x) => x.analyze(parent),
-            DataExpr::AnyAssetConstructor(x) => x.analyze(parent),
-            DataExpr::MinUtxo(x) => x.analyze(parent),
-            DataExpr::SlotToTime(x) => x.analyze(parent),
-            DataExpr::TimeToSlot(x) => x.analyze(parent),
-            DataExpr::ConcatOp(x) => x.analyze(parent),
->>>>>>> 1784858e
             _ => AnalyzeReport::default(),
         }
     }
@@ -1473,7 +1456,6 @@
     }
 
     #[test]
-<<<<<<< HEAD
     fn test_output_amount_must_be_any_asset_type() {
         let mut ast = crate::parsing::parse_string(
             r#"
@@ -1524,6 +1506,40 @@
         let result = analyze(&mut ast);
         assert!(result.errors.is_empty());
     }
+
+    #[test]
+    fn test_time_and_slot_conversion() {
+        let mut ast = crate::parsing::parse_string(
+            r#"
+        party Sender;
+
+        type TimestampDatum {
+            slot_time: Int,
+            time: Int,
+        }
+
+        tx create_timestamp_tx() {
+            input source {
+                from: Sender,
+                min_amount: Ada(2000000),
+            }
+
+            output timestamp_output {
+                to: Sender,
+                amount: source - fees,
+                datum: TimestampDatum {
+                    slot_time: time_to_slot(1666716638000),
+                    time: slot_to_time(60638),
+                },
+            }
+        }
+        "#,
+        )
+        .unwrap();
+
+        let result = analyze(&mut ast);
+        assert!(result.errors.is_empty());
+    }
     #[test]
     fn test_output_mixed_amount_expressions() {
         let mut ast = crate::parsing::parse_string(
@@ -1540,39 +1556,10 @@
             }
         }
     "#,
-=======
-    fn test_time_and_slot_conversion() {
-        let mut ast = crate::parsing::parse_string(
-            r#"
-        party Sender;
-
-        type TimestampDatum {
-            slot_time: Int,
-            time: Int,
-        }
-
-        tx create_timestamp_tx() {
-            input source {
-                from: Sender,
-                min_amount: Ada(2000000),
-            }
-
-            output timestamp_output {
-                to: Sender,
-                amount: source - fees,
-                datum: TimestampDatum {
-                    slot_time: time_to_slot(1666716638000),
-                    time: slot_to_time(60638),
-                },
-            }
-        }
-        "#,
->>>>>>> 1784858e
         )
         .unwrap();
 
         let result = analyze(&mut ast);
-<<<<<<< HEAD
         assert!(!result.errors.is_empty());
 
         assert_eq!(
@@ -1584,8 +1571,5 @@
                 span: Span::DUMMY,
             })
         );
-=======
-        assert!(result.errors.is_empty());
->>>>>>> 1784858e
     }
 }