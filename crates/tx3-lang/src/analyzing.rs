--- conflicted
+++ resolved
@@ -1520,7 +1520,6 @@
     }
 
     #[test]
-<<<<<<< HEAD
     fn test_metadata_value_size_validation_string_within_limit() {
         let mut ast = crate::parsing::parse_string(
             r#"
@@ -1534,6 +1533,7 @@
         .unwrap();
 
         let result = analyze(&mut ast);
+
         assert!(
             result.errors.is_empty(),
             "Expected no errors for string within limit, but got: {:?}",
@@ -1628,39 +1628,10 @@
             }
         }
     "#,
-=======
-    fn test_time_and_slot_conversion() {
-        let mut ast = crate::parsing::parse_string(
-            r#"
-        party Sender;
-
-        type TimestampDatum {
-            slot_time: Int,
-            time: Int,
-        }
-
-        tx create_timestamp_tx() {
-            input source {
-                from: Sender,
-                min_amount: Ada(2000000),
-            }
-
-            output timestamp_output {
-                to: Sender,
-                amount: source - fees,
-                datum: TimestampDatum {
-                    slot_time: time_to_slot(1666716638000),
-                    time: slot_to_time(60638),
-                },
-            }
-        }
-        "#,
->>>>>>> 1784858e
         )
         .unwrap();
 
         let result = analyze(&mut ast);
-<<<<<<< HEAD
         assert_eq!(result.errors.len(), 1);
 
         match &result.errors[0] {
@@ -1778,8 +1749,39 @@
                 result.errors[0]
             ),
         }
-=======
+    }
+
+    #[test]
+    fn test_time_and_slot_conversion() {
+        let mut ast = crate::parsing::parse_string(
+            r#"
+        party Sender;
+
+        type TimestampDatum {
+            slot_time: Int,
+            time: Int,
+        }
+
+        tx create_timestamp_tx() {
+            input source {
+                from: Sender,
+                min_amount: Ada(2000000),
+            }
+
+            output timestamp_output {
+                to: Sender,
+                amount: source - fees,
+                datum: TimestampDatum {
+                    slot_time: time_to_slot(1666716638000),
+                    time: slot_to_time(60638),
+                },
+            }
+        }
+        "#,
+        )
+        .unwrap();
+
+        let result = analyze(&mut ast);
         assert!(result.errors.is_empty());
->>>>>>> 1784858e
     }
 }