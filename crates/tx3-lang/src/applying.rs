use std::collections::{BTreeMap, HashMap, HashSet};

<<<<<<< HEAD
use crate::{
    backend,
    ir::{self, Expression},
    ArgValue, CanonicalAssets, Utxo,
};
=======
use crate::{backend, ir, ArgValue, CanonicalAssets, Utxo};
use crate::ir::Expression;
>>>>>>> 5547f756

#[derive(Debug, thiserror::Error)]
pub enum Error {
    #[error("invalid built-in operation {0:?}")]
    InvalidBuiltInOp(Box<ir::BuiltInOp>),

    #[error(transparent)]
    BackendError(#[from] backend::Error),

    #[error("invalid argument {0:?} for {1}")]
    InvalidArgument(ArgValue, String),

    #[error("property {0} not found in {1}")]
    PropertyNotFound(String, String),

    #[error("property index {0} not found in {1}")]
    PropertyIndexNotFound(usize, String),

    #[error("invalid {0} operation over {1:?} and {2:?}")]
    InvalidBinaryOp(String, String, String),

    #[error("invalid {0} operation over {1:?}")]
    InvalidUnaryOp(String, String),

    #[error("cannot coerce {0:?} into assets")]
    CannotCoerceIntoAssets(ir::Expression),

    #[error("cannot coerce {0:?} into datum")]
    CannotCoerceIntoDatum(ir::Expression),
}

pub trait Indexable: std::fmt::Debug {
    fn index(&self, index: usize) -> Option<ir::Expression>;

    fn index_or_err(&self, index: usize) -> Result<ir::Expression, Error> {
        self.index(index)
            .ok_or(Error::PropertyIndexNotFound(index, format!("{self:?}")))
    }
}

impl Indexable for ir::StructExpr {
    fn index(&self, index: usize) -> Option<ir::Expression> {
        self.fields.get(index).cloned()
    }
}

impl Indexable for ir::Expression {
    fn index(&self, index: usize) -> Option<ir::Expression> {
        match self {
            ir::Expression::None => None,
            ir::Expression::List(x) => x.get(index).cloned(),
            ir::Expression::Map(x) => x
                .get(index)
                .map(|(k, v)| ir::Expression::Tuple(Box::new((k.clone(), v.clone())))),
            ir::Expression::Tuple(x) => match index {
                0 => Some(x.0.clone()),
                1 => Some(x.1.clone()),
                _ => None,
            },
            ir::Expression::Struct(x) => x.index(index),
            _ => None,
        }
    }
}

pub trait Concatenable {
    fn concat(self, other: ir::Expression) -> Result<ir::Expression, Error>;
}

pub trait Arithmetic {
    fn add(self, other: ir::Expression) -> Result<ir::Expression, Error>;
    fn sub(self, other: ir::Expression) -> Result<ir::Expression, Error>;
    fn neg(self) -> Result<ir::Expression, Error>;
}

impl<T> Arithmetic for T
where
    T: Into<CanonicalAssets> + std::fmt::Debug,
{
    fn add(self, other: ir::Expression) -> Result<ir::Expression, Error> {
        let y = match other {
            ir::Expression::Assets(x) => CanonicalAssets::from(x),
            ir::Expression::None => CanonicalAssets::empty(),
            other => {
                return Err(Error::InvalidBinaryOp(
                    "add".to_string(),
                    format!("{self:?}"),
                    format!("{other:?}"),
                ))
            }
        };

        let x = self.into();
        let total = x + y;
        Ok(ir::Expression::Assets(total.into()))
    }

    fn sub(self, other: ir::Expression) -> Result<ir::Expression, Error> {
        let other_neg = other.neg()?;
        self.add(other_neg)
    }

    fn neg(self) -> Result<ir::Expression, Error> {
        let negated = std::ops::Neg::neg(self.into());
        Ok(ir::Expression::Assets(negated.into()))
    }
}

impl Arithmetic for i128 {
    fn add(self, other: ir::Expression) -> Result<ir::Expression, Error> {
        match other {
            ir::Expression::Number(y) => Ok(ir::Expression::Number(self + y)),
            ir::Expression::None => Ok(ir::Expression::Number(self)),
            _ => Err(Error::InvalidBinaryOp(
                "add".to_string(),
                format!("{self:?}"),
                format!("{other:?}"),
            )),
        }
    }

    fn sub(self, other: ir::Expression) -> Result<ir::Expression, Error> {
        let other_neg = other.neg()?;
        self.add(other_neg)
    }

    fn neg(self) -> Result<ir::Expression, Error> {
        Ok(ir::Expression::Number(-self))
    }
}

impl Arithmetic for ir::Expression {
    fn add(self, other: ir::Expression) -> Result<ir::Expression, Error> {
        match self {
            ir::Expression::None => Ok(other),
            ir::Expression::Number(x) => Arithmetic::add(x, other),
            ir::Expression::Assets(x) => Arithmetic::add(x, other),
            x => Err(Error::InvalidBinaryOp(
                "add".to_string(),
                format!("{x:?}"),
                format!("{other:?}"),
            )),
        }
    }

    fn sub(self, other: ir::Expression) -> Result<ir::Expression, Error> {
        match self {
            ir::Expression::None => Ok(other),
            ir::Expression::Number(x) => Arithmetic::sub(x, other),
            ir::Expression::Assets(x) => Arithmetic::sub(x, other),
            x => Err(Error::InvalidBinaryOp(
                "sub".to_string(),
                format!("{x:?}"),
                format!("{other:?}"),
            )),
        }
    }

    fn neg(self) -> Result<ir::Expression, Error> {
        match self {
            ir::Expression::None => Ok(ir::Expression::None),
            ir::Expression::Number(x) => Arithmetic::neg(x),
            ir::Expression::Assets(x) => Arithmetic::neg(x),
            x => Err(Error::InvalidUnaryOp("neg".to_string(), format!("{x:?}"))),
        }
    }
}

impl Concatenable for String {
    fn concat(self, other: ir::Expression) -> Result<ir::Expression, Error> {
        match other {
            ir::Expression::String(y) => Ok(ir::Expression::String(self + &y)),
            ir::Expression::None => Ok(ir::Expression::String(self)),
            _ => Err(Error::InvalidBinaryOp(
                "concat".to_string(),
                format!("String({self:?})"),
                format!("{other:?}"),
            )),
        }
    }
}

impl Concatenable for Vec<Expression> {
    fn concat(self, other: Expression) -> Result<Expression, Error> {
        match other {
            Expression::List(expressions) => {
                Ok(Expression::List([&self[..], &expressions[..]].concat()))
            },
            _ => Err(Error::InvalidBinaryOp(
                "concat".to_string(),
                format!("List({:?})", self),
                format!("{:?}", other),
            )),
        }
    }
}

impl Concatenable for Vec<u8> {
    fn concat(self, other: ir::Expression) -> Result<ir::Expression, Error> {
        match other {
            ir::Expression::Bytes(y) => {
                let mut result = self;
                result.extend(y);
                Ok(ir::Expression::Bytes(result))
            }
            ir::Expression::None => Ok(ir::Expression::Bytes(self)),
            _ => Err(Error::InvalidBinaryOp(
                "concat".to_string(),
                format!("Bytes({self:?})"),
                format!("{other:?}"),
            )),
        }
    }
}

impl Concatenable for ir::Expression {
    fn concat(self, other: ir::Expression) -> Result<ir::Expression, Error> {
        match self {
            ir::Expression::None => Ok(other),
            ir::Expression::String(x) => Concatenable::concat(x, other),
            ir::Expression::Bytes(x) => Concatenable::concat(x, other),
            ir::Expression::List(x) => Concatenable::concat(x, other),
            x => Err(Error::InvalidBinaryOp(
                "concat".to_string(),
                format!("{x:?}"),
                format!("{other:?}"),
            )),
        }
    }
}

pub trait Coerceable {
    fn into_assets(self) -> Result<ir::Expression, Error>;
    fn into_datum(self) -> Result<ir::Expression, Error>;
}

impl Coerceable for ir::Expression {
    fn into_assets(self) -> Result<ir::Expression, Error> {
        match self {
            ir::Expression::None => Ok(ir::Expression::None),
            ir::Expression::Assets(x) => Ok(ir::Expression::Assets(x)),
            ir::Expression::UtxoSet(x) => {
                let all = x
                    .into_iter()
                    .map(|x| x.assets)
                    .fold(CanonicalAssets::empty(), |acc, x| acc + x);

                Ok(ir::Expression::Assets(all.into()))
            }
            _ => Err(Error::CannotCoerceIntoAssets(self)),
        }
    }

    fn into_datum(self) -> Result<ir::Expression, Error> {
        match self {
            ir::Expression::None => Ok(ir::Expression::None),
            ir::Expression::UtxoSet(x) => Ok(x
                .into_iter()
                .next()
                .and_then(|x| x.datum)
                .unwrap_or(ir::Expression::None)),
            ir::Expression::List(x) => Ok(ir::Expression::List(x)),
            ir::Expression::Map(x) => Ok(ir::Expression::Map(x)),
            ir::Expression::Tuple(x) => Ok(ir::Expression::Tuple(x)),
            ir::Expression::Struct(x) => Ok(ir::Expression::Struct(x)),
            ir::Expression::Bytes(x) => Ok(ir::Expression::Bytes(x)),
            ir::Expression::Number(x) => Ok(ir::Expression::Number(x)),
            ir::Expression::String(x) => Ok(ir::Expression::String(x)),
            ir::Expression::Address(x) => Ok(ir::Expression::Bytes(x)),
            ir::Expression::Hash(x) => Ok(ir::Expression::Bytes(x)),
            _ => Err(Error::CannotCoerceIntoDatum(self)),
        }
    }
}

fn arg_value_into_expr(arg: ArgValue) -> ir::Expression {
    match arg {
        ArgValue::Address(x) => ir::Expression::Address(x),
        ArgValue::Int(x) => ir::Expression::Number(x),
        ArgValue::Bool(x) => ir::Expression::Bool(x),
        ArgValue::String(x) => ir::Expression::String(x),
        ArgValue::Bytes(x) => ir::Expression::Bytes(x),
        ArgValue::UtxoSet(x) => ir::Expression::UtxoSet(x),
        ArgValue::UtxoRef(x) => ir::Expression::UtxoRefs(vec![x]),
    }
}

pub trait Apply: Sized + std::fmt::Debug {
    fn apply_args(self, args: &BTreeMap<String, ArgValue>) -> Result<Self, Error>;
    fn apply_inputs(self, args: &BTreeMap<String, HashSet<Utxo>>) -> Result<Self, Error>;
    fn apply_fees(self, fees: u64) -> Result<Self, Error>;

    fn is_constant(&self) -> bool;

    fn params(&self) -> BTreeMap<String, ir::Type>;
    fn queries(&self) -> BTreeMap<String, ir::InputQuery>;

    fn reduce(self) -> Result<Self, Error>;
}

pub trait Composite: Sized {
    fn reduce_self(self) -> Result<Self, Error> {
        Ok(self)
    }

    fn components(&self) -> Vec<&ir::Expression>;

    fn try_map_components<F>(self, f: F) -> Result<Self, Error>
    where
        F: Fn(ir::Expression) -> Result<ir::Expression, Error> + Clone;

    fn reduce_nested(self) -> Result<Self, Error> {
        self.try_map_components(|x| x.reduce())
    }
}

impl<T> Apply for T
where
    T: Composite + std::fmt::Debug,
{
    fn apply_args(self, args: &BTreeMap<String, ArgValue>) -> Result<Self, Error> {
        self.try_map_components(|x| x.apply_args(args))
    }

    fn apply_inputs(self, args: &BTreeMap<String, HashSet<Utxo>>) -> Result<Self, Error> {
        self.try_map_components(|x| x.apply_inputs(args))
    }

    fn apply_fees(self, fees: u64) -> Result<Self, Error> {
        self.try_map_components(|x| x.apply_fees(fees))
    }

    fn is_constant(&self) -> bool {
        self.components().iter().all(|x| x.is_constant())
    }

    fn params(&self) -> BTreeMap<String, ir::Type> {
        self.components().iter().flat_map(|x| x.params()).collect()
    }

    fn queries(&self) -> BTreeMap<String, ir::InputQuery> {
        self.components().iter().flat_map(|x| x.queries()).collect()
    }

    fn reduce(self) -> Result<Self, Error> {
        let x = self.reduce_nested()?;

        if x.is_constant() {
            x.reduce_self()
        } else {
            Ok(x)
        }
    }
}

impl<T> Apply for Option<T>
where
    T: Apply,
{
    fn apply_args(self, args: &BTreeMap<String, ArgValue>) -> Result<Self, Error> {
        self.map(|x| x.apply_args(args)).transpose()
    }

    fn apply_inputs(self, args: &BTreeMap<String, HashSet<Utxo>>) -> Result<Self, Error> {
        self.map(|x| x.apply_inputs(args)).transpose()
    }

    fn apply_fees(self, fees: u64) -> Result<Self, Error> {
        self.map(|x| x.apply_fees(fees)).transpose()
    }

    fn is_constant(&self) -> bool {
        match self {
            Some(x) => x.is_constant(),
            None => true,
        }
    }

    fn params(&self) -> BTreeMap<String, ir::Type> {
        match self {
            Some(x) => x.params(),
            None => BTreeMap::new(),
        }
    }

    fn queries(&self) -> BTreeMap<String, ir::InputQuery> {
        match self {
            Some(x) => x.queries(),
            None => BTreeMap::new(),
        }
    }

    fn reduce(self) -> Result<Self, Error> {
        self.map(|x| x.reduce()).transpose()
    }
}

impl<T> Apply for Vec<T>
where
    T: Apply,
{
    fn apply_args(self, args: &BTreeMap<String, ArgValue>) -> Result<Self, Error> {
        self.into_iter().map(|x| x.apply_args(args)).collect()
    }

    fn apply_inputs(self, args: &BTreeMap<String, HashSet<Utxo>>) -> Result<Self, Error> {
        self.into_iter().map(|x| x.apply_inputs(args)).collect()
    }

    fn apply_fees(self, fees: u64) -> Result<Self, Error> {
        self.into_iter().map(|x| x.apply_fees(fees)).collect()
    }

    fn is_constant(&self) -> bool {
        self.iter().all(|x| x.is_constant())
    }

    fn params(&self) -> BTreeMap<String, ir::Type> {
        self.iter().flat_map(|x| x.params()).collect()
    }

    fn queries(&self) -> BTreeMap<String, ir::InputQuery> {
        self.iter().flat_map(|x| x.queries()).collect()
    }

    fn reduce(self) -> Result<Self, Error> {
        self.into_iter().map(|x| x.reduce()).collect()
    }
}

impl<T> Apply for HashMap<String, T>
where
    T: Apply,
{
    fn apply_args(self, args: &BTreeMap<String, ArgValue>) -> Result<Self, Error> {
        self.into_iter()
            .map(|(k, v)| v.apply_args(args).map(|v| (k, v)))
            .collect()
    }

    fn apply_inputs(self, args: &BTreeMap<String, HashSet<Utxo>>) -> Result<Self, Error> {
        self.into_iter()
            .map(|(k, v)| v.apply_inputs(args).map(|v| (k, v)))
            .collect()
    }

    fn apply_fees(self, fees: u64) -> Result<Self, Error> {
        self.into_iter()
            .map(|(k, v)| v.apply_fees(fees).map(|v| (k, v)))
            .collect()
    }

    fn is_constant(&self) -> bool {
        self.values().all(|x| x.is_constant())
    }

    fn params(&self) -> BTreeMap<String, ir::Type> {
        self.values().flat_map(|x| x.params()).collect()
    }

    fn queries(&self) -> BTreeMap<String, ir::InputQuery> {
        self.values().flat_map(|x| x.queries()).collect()
    }

    fn reduce(self) -> Result<Self, Error> {
        self.into_iter()
            .map(|(k, v)| v.reduce().map(|v| (k, v)))
            .collect()
    }
}

impl Composite for ir::ScriptSource {
    fn reduce_self(self) -> Result<Self, Error> {
        Ok(self)
    }

    fn components(&self) -> Vec<&ir::Expression> {
        match self {
            ir::ScriptSource::Embedded(x) => vec![x],
            ir::ScriptSource::UtxoRef { r#ref, source } => {
                std::iter::once(r#ref).chain(source.as_ref()).collect()
            }
        }
    }

    fn try_map_components<F>(self, f: F) -> Result<Self, Error>
    where
        F: Fn(ir::Expression) -> Result<ir::Expression, Error> + Clone,
    {
        match self {
            ir::ScriptSource::Embedded(x) => Ok(ir::ScriptSource::Embedded(f(x)?)),
            ir::ScriptSource::UtxoRef { r#ref, source } => Ok(ir::ScriptSource::UtxoRef {
                r#ref: f(r#ref)?,
                source: source.map(&f).transpose()?,
            }),
        }
    }
}

impl TryFrom<&ArgValue> for ir::ScriptSource {
    type Error = Error;

    fn try_from(value: &ArgValue) -> Result<Self, Self::Error> {
        match value {
            ArgValue::Bytes(x) => Ok(ir::ScriptSource::Embedded(ir::Expression::Bytes(x.clone()))),
            ArgValue::UtxoRef(x) => Ok(ir::ScriptSource::UtxoRef {
                r#ref: ir::Expression::UtxoRefs(vec![x.clone()]),
                source: None,
            }),
            _ => Err(Error::InvalidArgument(value.clone(), "script".to_string())),
        }
    }
}

impl Composite for ir::PolicyExpr {
    fn components(&self) -> Vec<&ir::Expression> {
        let script = self.script.components();
        std::iter::once(&self.hash).chain(script).collect()
    }

    fn try_map_components<F>(self, f: F) -> Result<Self, Error>
    where
        F: Fn(ir::Expression) -> Result<ir::Expression, Error> + Clone,
    {
        Ok(Self {
            name: self.name,
            hash: f(self.hash)?,
            script: self.script.try_map_components(f)?,
        })
    }
}

impl Composite for ir::StructExpr {
    fn components(&self) -> Vec<&ir::Expression> {
        self.fields.iter().collect()
    }

    fn try_map_components<F>(self, f: F) -> Result<Self, Error>
    where
        F: Fn(ir::Expression) -> Result<ir::Expression, Error> + Clone,
    {
        Ok(Self {
            constructor: self.constructor,
            fields: self
                .fields
                .into_iter()
                .map(&f)
                .collect::<Result<Vec<_>, _>>()?,
        })
    }
}

impl Composite for ir::AssetExpr {
    fn components(&self) -> Vec<&ir::Expression> {
        vec![&self.policy, &self.asset_name, &self.amount]
    }

    fn try_map_components<F>(self, f: F) -> Result<Self, Error>
    where
        F: Fn(ir::Expression) -> Result<ir::Expression, Error> + Clone,
    {
        Ok(Self {
            policy: f(self.policy)?,
            asset_name: f(self.asset_name)?,
            amount: f(self.amount)?,
        })
    }
}

impl Composite for ir::Coerce {
    fn components(&self) -> Vec<&ir::Expression> {
        match self {
            Self::IntoAssets(x) => vec![x],
            Self::IntoDatum(x) => vec![x],
            Self::IntoScript(x) => vec![x],
            Self::NoOp(x) => vec![x],
        }
    }

    fn try_map_components<F>(self, f: F) -> Result<Self, Error>
    where
        F: Fn(ir::Expression) -> Result<ir::Expression, Error> + Clone,
    {
        match self {
            Self::IntoAssets(x) => Ok(Self::IntoAssets(f(x)?)),
            Self::IntoDatum(x) => Ok(Self::IntoDatum(f(x)?)),
            Self::IntoScript(x) => Ok(Self::IntoScript(f(x)?)),
            Self::NoOp(x) => Ok(Self::NoOp(f(x)?)),
        }
    }

    fn reduce_self(self) -> Result<Self, Error> {
        match self {
            Self::NoOp(x) => Ok(Self::NoOp(x)),
            Self::IntoAssets(x) => Ok(Self::NoOp(x.into_assets()?)),
            Self::IntoDatum(x) => Ok(Self::NoOp(x.into_datum()?)),
            Self::IntoScript(x) => todo!(),
        }
    }
}

impl Composite for ir::BuiltInOp {
    fn components(&self) -> Vec<&ir::Expression> {
        match self {
            Self::NoOp(x) => vec![x],
            Self::Add(x, y) => vec![x, y],
            Self::Sub(x, y) => vec![x, y],
            Self::Concat(x, y) => vec![x, y],
            Self::Negate(x) => vec![x],
            Self::Property(x, _) => vec![x],
        }
    }

    fn try_map_components<F>(self, f: F) -> Result<Self, Error>
    where
        F: Fn(ir::Expression) -> Result<ir::Expression, Error> + Clone,
    {
        match self {
            Self::NoOp(x) => Ok(Self::NoOp(f(x)?)),
            Self::Add(x, y) => Ok(Self::Add(f(x)?, f(y)?)),
            Self::Sub(x, y) => Ok(Self::Sub(f(x)?, f(y)?)),
            Self::Concat(x, y) => Ok(Self::Concat(f(x)?, f(y)?)),
            Self::Negate(x) => Ok(Self::Negate(f(x)?)),
            Self::Property(x, prop) => Ok(Self::Property(f(x)?, prop)),
        }
    }

    fn reduce_self(self) -> Result<Self, Error> {
        match self {
            Self::Add(x, y) => Ok(Self::NoOp(x.add(y)?)),
            Self::Sub(x, y) => Ok(Self::NoOp(x.sub(y)?)),
            Self::Concat(x, y) => Ok(Self::NoOp(x.concat(y)?)),
            Self::Negate(x) => Ok(Self::NoOp(x.neg()?)),
            Self::Property(x, prop) => Ok(Self::NoOp(x.index_or_err(prop)?)),
            Self::NoOp(x) => Ok(Self::NoOp(x)),
        }
    }

    fn reduce_nested(self) -> Result<Self, Error> {
        match self {
            Self::Add(x, y) => Ok(Self::Add(x.reduce()?, y.reduce()?)),
            Self::Sub(x, y) => Ok(Self::Sub(x.reduce()?, y.reduce()?)),
            Self::Concat(x, y) => Ok(Self::Concat(x.reduce()?, y.reduce()?)),
            Self::Negate(x) => Ok(Self::Negate(x.reduce()?)),
            Self::Property(x, y) => Ok(Self::Property(x.reduce()?, y)),
            Self::NoOp(x) => Ok(Self::NoOp(x.reduce()?)),
        }
    }
}

impl From<ir::AssetExpr> for CanonicalAssets {
    fn from(asset: ir::AssetExpr) -> Self {
        let policy = asset.expect_constant_policy();
        let name = asset.expect_constant_name();
        let amount = asset.expect_constant_amount();

        Self::from_asset(policy, name, amount)
    }
}

impl From<Vec<ir::AssetExpr>> for CanonicalAssets {
    fn from(assets: Vec<ir::AssetExpr>) -> Self {
        let mut result = CanonicalAssets::empty();

        for asset in assets {
            let asset = asset.into();
            result = result + asset;
        }

        result
    }
}

impl From<CanonicalAssets> for Vec<ir::AssetExpr> {
    fn from(assets: CanonicalAssets) -> Self {
        let mut result = Vec::new();

        for (class, amount) in assets.into_iter() {
            result.push(ir::AssetExpr {
                policy: class
                    .policy()
                    .map(|x| ir::Expression::Bytes(x.to_vec()))
                    .unwrap_or(ir::Expression::None),
                asset_name: class
                    .name()
                    .map(|x| ir::Expression::Bytes(x.to_vec()))
                    .unwrap_or(ir::Expression::None),
                amount: ir::Expression::Number(amount),
            });
        }

        result
    }
}

impl ir::AssetExpr {
    fn expect_constant_policy(&self) -> Option<&[u8]> {
        match &self.policy {
            ir::Expression::None => None,
            ir::Expression::Bytes(x) => Some(x.as_slice()),
            _ => None,
        }
    }

    fn expect_constant_name(&self) -> Option<&[u8]> {
        match &self.asset_name {
            ir::Expression::None => None,
            ir::Expression::Bytes(x) => Some(x.as_slice()),
            ir::Expression::String(x) => Some(x.as_bytes()),
            _ => None,
        }
    }

    fn expect_constant_amount(&self) -> i128 {
        match &self.amount {
            ir::Expression::Number(x) => *x,
            _ => unreachable!("amount expected to be Number"),
        }
    }
}

impl Composite for ir::Input {
    fn components(&self) -> Vec<&ir::Expression> {
        vec![&self.utxos, &self.redeemer]
    }

    fn try_map_components<F>(self, f: F) -> Result<Self, Error>
    where
        F: Fn(ir::Expression) -> Result<ir::Expression, Error> + Clone,
    {
        Ok(Self {
            name: self.name,
            utxos: f(self.utxos)?,
            redeemer: f(self.redeemer)?,
        })
    }
}

impl Composite for ir::InputQuery {
    fn components(&self) -> Vec<&ir::Expression> {
        vec![&self.address, &self.min_amount, &self.r#ref]
    }

    fn try_map_components<F>(self, f: F) -> Result<Self, Error>
    where
        F: Fn(ir::Expression) -> Result<ir::Expression, Error> + Clone,
    {
        Ok(Self {
            address: f(self.address)?,
            min_amount: f(self.min_amount)?,
            r#ref: f(self.r#ref)?,
            ..self
        })
    }
}

impl Apply for ir::Param {
    fn apply_args(self, args: &BTreeMap<String, ArgValue>) -> Result<Self, Error> {
        match self {
            ir::Param::ExpectValue(name, ty) => {
                let defined = args.get(&name).cloned();

                match defined {
                    Some(x) => Ok(ir::Param::Set(arg_value_into_expr(x))),
                    None => Ok(Self::ExpectValue(name, ty)),
                }
            }
            // queries can have nested params
            ir::Param::ExpectInput(name, query) => {
                Ok(ir::Param::ExpectInput(name, query.apply_args(args)?))
            }
            x => Ok(x),
        }
    }

    fn apply_inputs(self, args: &BTreeMap<String, HashSet<Utxo>>) -> Result<Self, Error> {
        match self {
            ir::Param::ExpectInput(name, query) => {
                let defined = args.get(&name).cloned();

                match defined {
                    Some(x) => Ok(ir::Param::Set(ir::Expression::UtxoSet(x))),
                    None => Ok(Self::ExpectInput(name, query)),
                }
            }
            x => Ok(x),
        }
    }

    fn apply_fees(self, fees: u64) -> Result<Self, Error> {
        match self {
            ir::Param::ExpectFees => Ok(ir::Param::Set(ir::Expression::Assets(vec![
                ir::AssetExpr {
                    policy: ir::Expression::None,
                    asset_name: ir::Expression::None,
                    amount: ir::Expression::Number(fees as i128),
                },
            ]))),
            // queries can have nested params
            ir::Param::ExpectInput(name, query) => {
                Ok(ir::Param::ExpectInput(name, query.apply_fees(fees)?))
            }
            x => Ok(x),
        }
    }

    fn is_constant(&self) -> bool {
        match self {
            ir::Param::Set(x) => x.is_constant(),
            _ => false,
        }
    }

    fn params(&self) -> BTreeMap<String, ir::Type> {
        match self {
            ir::Param::ExpectValue(name, ty) => BTreeMap::from([(name.clone(), ty.clone())]),
            // queries can have nested params
            ir::Param::ExpectInput(_, x) => x.params(),
            _ => BTreeMap::new(),
        }
    }

    fn queries(&self) -> BTreeMap<String, ir::InputQuery> {
        match self {
            ir::Param::ExpectInput(name, query) => BTreeMap::from([(name.clone(), query.clone())]),
            _ => BTreeMap::new(),
        }
    }

    fn reduce(self) -> Result<Self, Error> {
        match self {
            // queries can have nested expressions that need to be reduced
            ir::Param::ExpectInput(name, query) => {
                Ok(ir::Param::ExpectInput(name, query.reduce()?))
            }
            x => Ok(x),
        }
    }
}

impl Apply for ir::Expression {
    fn apply_args(self, args: &BTreeMap<String, ArgValue>) -> Result<Self, Error> {
        match self {
            Self::List(x) => Ok(Self::List(
                x.into_iter()
                    .map(|x| x.apply_args(args))
                    .collect::<Result<_, _>>()?,
            )),
            Self::Tuple(x) => Ok(Self::Tuple(Box::new((
                x.0.apply_args(args)?,
                x.1.apply_args(args)?,
            )))),
            Self::Map(x) => Ok(Self::Map(
                x.into_iter()
                    .map(|(k, v)| {
                        Ok::<(Expression, Expression), Error>((
                            k.apply_args(args)?,
                            v.apply_args(args)?,
                        ))
                    })
                    .collect::<Result<_, _>>()?,
            )),
            Self::Struct(x) => Ok(Self::Struct(x.apply_args(args)?)),
            Self::Assets(x) => Ok(Self::Assets(
                x.into_iter()
                    .map(|x| x.apply_args(args))
                    .collect::<Result<_, _>>()?,
            )),
            Self::EvalParam(x) => Ok(Self::EvalParam(Box::new(x.apply_args(args)?))),
            Self::EvalBuiltIn(x) => Ok(Self::EvalBuiltIn(Box::new(x.apply_args(args)?))),
            Self::EvalCoerce(x) => Ok(Self::EvalCoerce(Box::new(x.apply_args(args)?))),
            Self::EvalCompiler(x) => Ok(Self::EvalCompiler(Box::new(x.apply_args(args)?))),
            Self::AdHocDirective(x) => Ok(Self::AdHocDirective(Box::new(x.apply_args(args)?))),

            // Don't fall into the temptation of simplifying the following cases under a single
            // wildcard with a default implementation, it makes it really hard to detect missing
            // implementation when adding new `Expression` variants.
            Self::None => Ok(self),
            Self::Bytes(_) => Ok(self),
            Self::Number(_) => Ok(self),
            Self::Bool(_) => Ok(self),
            Self::String(_) => Ok(self),
            Self::Address(_) => Ok(self),
            Self::Hash(_) => Ok(self),
            Self::UtxoRefs(_) => Ok(self),
            Self::UtxoSet(_) => Ok(self),
        }
    }

    fn apply_inputs(self, args: &BTreeMap<String, HashSet<Utxo>>) -> Result<Self, Error> {
        match self {
            Self::List(x) => Ok(Self::List(
                x.into_iter()
                    .map(|x| x.apply_inputs(args))
                    .collect::<Result<_, _>>()?,
            )),
            Self::Map(x) => Ok(Self::Map(
                x.into_iter()
                    .map(|(k, v)| {
                        Ok::<(Expression, Expression), Error>((
                            k.apply_inputs(args)?,
                            v.apply_inputs(args)?,
                        ))
                    })
                    .collect::<Result<_, _>>()?,
            )),
            Self::Tuple(x) => Ok(Self::Tuple(Box::new((
                x.0.apply_inputs(args)?,
                x.1.apply_inputs(args)?,
            )))),
            Self::Struct(x) => Ok(Self::Struct(x.apply_inputs(args)?)),
            Self::Assets(x) => Ok(Self::Assets(
                x.into_iter()
                    .map(|x| x.apply_inputs(args))
                    .collect::<Result<_, _>>()?,
            )),
            Self::EvalParam(x) => Ok(Self::EvalParam(Box::new(x.apply_inputs(args)?))),
            Self::EvalBuiltIn(x) => Ok(Self::EvalBuiltIn(Box::new(x.apply_inputs(args)?))),
            Self::EvalCoerce(x) => Ok(Self::EvalCoerce(Box::new(x.apply_inputs(args)?))),
            Self::EvalCompiler(x) => Ok(Self::EvalCompiler(Box::new(x.apply_inputs(args)?))),
            Self::AdHocDirective(x) => Ok(Self::AdHocDirective(Box::new(x.apply_inputs(args)?))),

            // Don't fall into the temptation of simplifying the following cases under a single
            // wildcard with a default implementation, it makes it really hard to detect missing
            // implementation when adding new `Expression` variants.
            Self::None => Ok(self),
            Self::Bytes(_) => Ok(self),
            Self::Number(_) => Ok(self),
            Self::Bool(_) => Ok(self),
            Self::String(_) => Ok(self),
            Self::Address(_) => Ok(self),
            Self::Hash(_) => Ok(self),
            Self::UtxoRefs(_) => Ok(self),
            Self::UtxoSet(_) => Ok(self),
        }
    }

    fn apply_fees(self, fees: u64) -> Result<Self, Error> {
        match self {
            Self::List(x) => Ok(Self::List(
                x.into_iter()
                    .map(|x| x.apply_fees(fees))
                    .collect::<Result<_, _>>()?,
            )),
            Self::Map(x) => Ok(Self::Map(
                x.into_iter()
                    .map(|(k, v)| {
                        Ok::<(Expression, Expression), Error>((
                            k.apply_fees(fees)?,
                            v.apply_fees(fees)?,
                        ))
                    })
                    .collect::<Result<_, _>>()?,
            )),
            Self::Tuple(x) => Ok(Self::Tuple(Box::new((
                x.0.apply_fees(fees)?,
                x.1.apply_fees(fees)?,
            )))),
            Self::Struct(x) => Ok(Self::Struct(x.apply_fees(fees)?)),
            Self::Assets(x) => Ok(Self::Assets(
                x.into_iter()
                    .map(|x| x.apply_fees(fees))
                    .collect::<Result<_, _>>()?,
            )),
            Self::EvalParam(x) => Ok(Self::EvalParam(Box::new(x.apply_fees(fees)?))),
            Self::EvalBuiltIn(x) => Ok(Self::EvalBuiltIn(Box::new(x.apply_fees(fees)?))),
            Self::EvalCoerce(x) => Ok(Self::EvalCoerce(Box::new(x.apply_fees(fees)?))),
            Self::EvalCompiler(x) => Ok(Self::EvalCompiler(Box::new(x.apply_fees(fees)?))),
            Self::AdHocDirective(x) => Ok(Self::AdHocDirective(Box::new(x.apply_fees(fees)?))),

            // Don't fall into the temptation of simplifying the following cases under a single
            // wildcard with a default implementation, it makes it really hard to detect missing
            // implementation when adding new `Expression` variants.
            Self::None => Ok(self),
            Self::Bytes(_) => Ok(self),
            Self::Number(_) => Ok(self),
            Self::Bool(_) => Ok(self),
            Self::String(_) => Ok(self),
            Self::Address(_) => Ok(self),
            Self::Hash(_) => Ok(self),
            Self::UtxoRefs(_) => Ok(self),
            Self::UtxoSet(_) => Ok(self),
        }
    }

    fn is_constant(&self) -> bool {
        match self {
            Self::List(x) => x.iter().all(|x| x.is_constant()),
            Self::Map(x) => x.iter().all(|(k, v)| k.is_constant() && v.is_constant()),
            Self::Tuple(x) => x.0.is_constant() && x.1.is_constant(),
            Self::Struct(x) => x.is_constant(),
            Self::Assets(x) => x.iter().all(|x| x.is_constant()),
            Self::EvalParam(x) => x.is_constant(),
            Self::EvalBuiltIn(x) => x.is_constant(),
            Self::EvalCoerce(x) => x.is_constant(),
            Self::EvalCompiler(_) => false,
            Self::AdHocDirective(x) => x.is_constant(),

            // Don't fall into the temptation of simplifying the following cases under a single
            // wildcard with a default implementation, it makes it really hard to detect missing
            // implementation when adding new `Expression` variants.
            Self::None => true,
            Self::Bytes(_) => true,
            Self::Number(_) => true,
            Self::Bool(_) => true,
            Self::String(_) => true,
            Self::Address(_) => true,
            Self::Hash(_) => true,
            Self::UtxoRefs(_) => true,
            Self::UtxoSet(_) => true,
        }
    }

    fn params(&self) -> BTreeMap<String, ir::Type> {
        match self {
            Self::List(x) => x.iter().flat_map(|x| x.params()).collect(),
            Self::Map(x) => x
                .iter()
                .flat_map(|(k, v)| [k.params(), v.params()].into_iter().flatten())
                .collect(),
            Self::Tuple(x) => [x.0.params(), x.1.params()].into_iter().flatten().collect(),
            Self::Struct(x) => x.params(),
            Self::Assets(x) => x.iter().flat_map(|x| x.params()).collect(),
            Self::EvalParam(x) => x.params(),
            Self::EvalBuiltIn(x) => x.params(),
            Self::EvalCoerce(x) => x.params(),
            Self::EvalCompiler(x) => x.params(),
            Self::AdHocDirective(x) => x.params(),

            // Don't fall into the temptation of simplifying the following cases under a single
            // wildcard with a default implementation, it makes it really hard to detect missing
            // implementation when adding new `Expression` variants.
            Self::None => BTreeMap::new(),
            Self::Bytes(_) => BTreeMap::new(),
            Self::Number(_) => BTreeMap::new(),
            Self::Bool(_) => BTreeMap::new(),
            Self::String(_) => BTreeMap::new(),
            Self::Address(_) => BTreeMap::new(),
            Self::Hash(_) => BTreeMap::new(),
            Self::UtxoRefs(_) => BTreeMap::new(),
            Self::UtxoSet(_) => BTreeMap::new(),
        }
    }

    fn queries(&self) -> BTreeMap<String, ir::InputQuery> {
        match self {
            Self::List(x) => x.iter().flat_map(|x| x.queries()).collect(),
            Self::Map(x) => x
                .iter()
                .flat_map(|(k, v)| [k.queries(), v.queries()].into_iter().flatten())
                .collect(),
            Self::Tuple(x) => [x.0.queries(), x.1.queries()]
                .into_iter()
                .flatten()
                .collect(),
            Self::Struct(x) => x.queries(),
            Self::Assets(x) => x.iter().flat_map(|x| x.queries()).collect(),
            Self::EvalParam(x) => x.queries(),
            Self::EvalBuiltIn(x) => x.queries(),
            Self::EvalCoerce(x) => x.queries(),
            Self::EvalCompiler(x) => x.queries(),
            Self::AdHocDirective(x) => x.queries(),

            // Don't fall into the temptation of simplifying the following cases under a single
            // wildcard with a default implementation, it makes it really hard to detect missing
            // implementation when adding new `Expression` variants.
            Self::None => BTreeMap::new(),
            Self::Bytes(_) => BTreeMap::new(),
            Self::Number(_) => BTreeMap::new(),
            Self::Bool(_) => BTreeMap::new(),
            Self::String(_) => BTreeMap::new(),
            Self::Address(_) => BTreeMap::new(),
            Self::Hash(_) => BTreeMap::new(),
            Self::UtxoRefs(_) => BTreeMap::new(),
            Self::UtxoSet(_) => BTreeMap::new(),
        }
    }

    fn reduce(self) -> Result<Self, Error> {
        match self {
            // the following expressions can only be reduced internally
            ir::Expression::List(x) => Ok(Self::List(
                x.into_iter()
                    .map(|x| x.reduce())
                    .collect::<Result<_, _>>()?,
            )),
            ir::Expression::Map(x) => Ok(Self::Map(
                x.into_iter()
                    .map(|(k, v)| Ok::<(Expression, Expression), Error>((k.reduce()?, v.reduce()?)))
                    .collect::<Result<_, _>>()?,
            )),
            ir::Expression::Tuple(x) => Ok(Self::Tuple(Box::new((x.0.reduce()?, x.1.reduce()?)))),
            ir::Expression::Struct(x) => Ok(Self::Struct(x.reduce()?)),
            ir::Expression::Assets(x) => Ok(Self::Assets(
                x.into_iter()
                    .map(|x| x.reduce())
                    .collect::<Result<_, _>>()?,
            )),
            ir::Expression::EvalCompiler(x) => Ok(Self::EvalCompiler(Box::new(x.reduce()?))),
            ir::Expression::AdHocDirective(x) => Ok(Self::AdHocDirective(Box::new(x.reduce()?))),

            // the following ones can be turned into simpler expressions
            ir::Expression::EvalBuiltIn(x) => match x.reduce()? {
                ir::BuiltInOp::NoOp(x) => Ok(x),
                x => Ok(ir::Expression::EvalBuiltIn(Box::new(x.reduce()?))),
            },
            ir::Expression::EvalCoerce(x) => match x.reduce()? {
                ir::Coerce::NoOp(x) => Ok(x),
                x => Ok(ir::Expression::EvalCoerce(Box::new(x.reduce()?))),
            },
            ir::Expression::EvalParam(x) => match x.reduce()? {
                ir::Param::Set(x) => Ok(x),
                x => Ok(ir::Expression::EvalParam(Box::new(x.reduce()?))),
            },

            // Don't fall into the temptation of simplifying the following cases under a single
            // wildcard with a default implementation, it makes it really hard to detect missing
            // implementation when adding new `Expression` variants.
            Self::None => Ok(self),
            Self::Bytes(_) => Ok(self),
            Self::Number(_) => Ok(self),
            Self::Bool(_) => Ok(self),
            Self::String(_) => Ok(self),
            Self::Address(_) => Ok(self),
            Self::Hash(_) => Ok(self),
            Self::UtxoRefs(_) => Ok(self),
            Self::UtxoSet(_) => Ok(self),
        }
    }
}

impl Composite for ir::Output {
    fn components(&self) -> Vec<&ir::Expression> {
        vec![&self.address, &self.datum, &self.amount]
    }

    fn try_map_components<F>(self, f: F) -> Result<Self, Error>
    where
        F: Fn(ir::Expression) -> Result<ir::Expression, Error> + Clone,
    {
        Ok(Self {
            address: f(self.address)?,
            datum: f(self.datum)?,
            amount: f(self.amount)?,
        })
    }
}

impl Composite for ir::Mint {
    fn components(&self) -> Vec<&ir::Expression> {
        vec![&self.amount, &self.redeemer]
    }

    fn try_map_components<F>(self, f: F) -> Result<Self, Error>
    where
        F: Fn(ir::Expression) -> Result<ir::Expression, Error> + Clone,
    {
        Ok(Self {
            amount: f(self.amount)?,
            redeemer: f(self.redeemer)?,
        })
    }
}

impl Composite for ir::AdHocDirective {
    fn components(&self) -> Vec<&ir::Expression> {
        self.data.values().collect()
    }

    fn try_map_components<F>(self, f: F) -> Result<Self, Error>
    where
        F: Fn(ir::Expression) -> Result<ir::Expression, Error> + Clone,
    {
        Ok(Self {
            name: self.name,
            data: self
                .data
                .into_iter()
                .map(|(k, v)| f(v).map(|v| (k, v)))
                .collect::<Result<_, _>>()?,
        })
    }
}

impl Composite for ir::CompilerOp {
    fn components(&self) -> Vec<&ir::Expression> {
        match self {
            ir::CompilerOp::BuildScriptAddress(x) => vec![x],
            ir::CompilerOp::ComputeMinUtxo(x) => vec![x],
        }
    }

    fn try_map_components<F>(self, f: F) -> Result<Self, Error>
    where
        F: Fn(ir::Expression) -> Result<ir::Expression, Error> + Clone,
    {
        match self {
            ir::CompilerOp::BuildScriptAddress(x) => Ok(ir::CompilerOp::BuildScriptAddress(f(x)?)),
            ir::CompilerOp::ComputeMinUtxo(x) => Ok(ir::CompilerOp::ComputeMinUtxo(f(x)?)),
        }
    }
}

impl Composite for ir::Signers {
    fn components(&self) -> Vec<&ir::Expression> {
        self.signers.iter().collect()
    }

    fn try_map_components<F>(self, f: F) -> Result<Self, Error>
    where
        F: Fn(ir::Expression) -> Result<ir::Expression, Error> + Clone,
    {
        Ok(Self {
            signers: self.signers.into_iter().map(f).collect::<Result<_, _>>()?,
        })
    }
}

impl Composite for ir::Collateral {
    fn components(&self) -> Vec<&ir::Expression> {
        vec![&self.utxos]
    }

    fn try_map_components<F>(self, f: F) -> Result<Self, Error>
    where
        F: Fn(ir::Expression) -> Result<ir::Expression, Error> + Clone,
    {
        Ok(Self {
            utxos: f(self.utxos)?,
        })
    }
}

impl Composite for ir::Validity {
    fn components(&self) -> Vec<&ir::Expression> {
        vec![&self.since, &self.until]
    }

    fn try_map_components<F>(self, f: F) -> Result<Self, Error>
    where
        F: Fn(ir::Expression) -> Result<ir::Expression, Error> + Clone,
    {
        Ok(Self {
            since: f(self.since)?,
            until: f(self.until)?,
        })
    }
}

impl Composite for ir::Metadata {
    fn components(&self) -> Vec<&ir::Expression> {
        vec![&self.key, &self.value]
    }

    fn try_map_components<F>(self, f: F) -> Result<Self, Error>
    where
        F: Fn(ir::Expression) -> Result<ir::Expression, Error> + Clone,
    {
        Ok(Self {
            key: f(self.key)?,
            value: f(self.value)?,
        })
    }
}

impl Apply for ir::Tx {
    fn apply_args(self, args: &BTreeMap<String, ArgValue>) -> Result<Self, Error> {
        let tx = ir::Tx {
            references: self.references.apply_args(args)?,
            inputs: self.inputs.apply_args(args)?,
            outputs: self.outputs.apply_args(args)?,
            validity: self.validity.apply_args(args)?,
            mints: self.mints.apply_args(args)?,
            burns: self.burns.apply_args(args)?,
            fees: self.fees.apply_args(args)?,
            adhoc: self.adhoc.apply_args(args)?,
            collateral: self.collateral.apply_args(args)?,
            signers: self.signers.apply_args(args)?,
            metadata: self.metadata.apply_args(args)?,
        };

        Ok(tx)
    }

    fn apply_inputs(self, args: &BTreeMap<String, HashSet<Utxo>>) -> Result<Self, Error> {
        Ok(Self {
            references: self.references.apply_inputs(args)?,
            inputs: self.inputs.apply_inputs(args)?,
            outputs: self.outputs.apply_inputs(args)?,
            validity: self.validity.apply_inputs(args)?,
            mints: self.mints.apply_inputs(args)?,
            burns: self.burns.apply_inputs(args)?,
            fees: self.fees.apply_inputs(args)?,
            adhoc: self.adhoc.apply_inputs(args)?,
            collateral: self.collateral.apply_inputs(args)?,
            signers: self.signers.apply_inputs(args)?,
            metadata: self.metadata.apply_inputs(args)?,
        })
    }

    fn apply_fees(self, fees: u64) -> Result<Self, Error> {
        Ok(Self {
            references: self.references.apply_fees(fees)?,
            inputs: self.inputs.apply_fees(fees)?,
            outputs: self.outputs.apply_fees(fees)?,
            validity: self.validity.apply_fees(fees)?,
            mints: self.mints.apply_fees(fees)?,
            burns: self.burns.apply_fees(fees)?,
            fees: self.fees.apply_fees(fees)?,
            adhoc: self.adhoc.apply_fees(fees)?,
            collateral: self.collateral.apply_fees(fees)?,
            signers: self.signers.apply_fees(fees)?,
            metadata: self.metadata.apply_fees(fees)?,
        })
    }

    fn is_constant(&self) -> bool {
        self.inputs.iter().all(|x| x.is_constant())
            && self.outputs.iter().all(|x| x.is_constant())
            && self.mints.iter().all(|x| x.is_constant())
            && self.burns.iter().all(|x| x.is_constant())
            && self.fees.is_constant()
            && self.metadata.is_constant()
            && self.validity.is_constant()
            && self.references.is_constant()
            && self.collateral.is_constant()
            && self.adhoc.iter().all(|x| x.is_constant())
            && self.signers.is_constant()
    }

    fn params(&self) -> BTreeMap<String, ir::Type> {
        // TODO: analyze if necessary to add ref_inputs
        let mut params = BTreeMap::new();
        params.extend(self.inputs.params());
        params.extend(self.outputs.params());
        params.extend(self.mints.params());
        params.extend(self.burns.params());
        params.extend(self.fees.params());
        params.extend(self.adhoc.params());
        params.extend(self.signers.params());
        params.extend(self.validity.params());
        params.extend(self.metadata.params());
        params.extend(self.references.params());
        params.extend(self.collateral.params());
        params
    }

    fn queries(&self) -> BTreeMap<String, ir::InputQuery> {
        let mut queries = BTreeMap::new();
        queries.extend(self.inputs.queries());
        queries.extend(self.outputs.queries());
        queries.extend(self.mints.queries());
        queries.extend(self.burns.queries());
        queries.extend(self.fees.queries());
        queries.extend(self.adhoc.queries());
        queries.extend(self.signers.queries());
        queries.extend(self.validity.queries());
        queries.extend(self.metadata.queries());
        queries.extend(self.collateral.queries());
        queries.extend(self.references.queries());
        queries
    }

    fn reduce(self) -> Result<Self, Error> {
        Ok(Self {
            references: self.references.reduce()?,
            inputs: self.inputs.reduce()?,
            outputs: self.outputs.reduce()?,
            validity: self.validity.reduce()?,
            mints: self.mints.reduce()?,
            burns: self.burns.reduce()?,
            fees: self.fees.reduce()?,
            adhoc: self.adhoc.reduce()?,
            collateral: self.collateral.reduce()?,
            signers: self.signers.reduce()?,
            metadata: self.metadata.reduce()?,
        })
    }
}

pub fn apply_args(template: ir::Tx, args: &BTreeMap<String, ArgValue>) -> Result<ir::Tx, Error> {
    template.apply_args(args)
}

pub fn apply_inputs(
    template: ir::Tx,
    args: &BTreeMap<String, HashSet<Utxo>>,
) -> Result<ir::Tx, Error> {
    template.apply_inputs(args)
}

pub fn apply_fees(template: ir::Tx, fees: u64) -> Result<ir::Tx, Error> {
    template.apply_fees(fees)
}

pub fn reduce(template: ir::Tx) -> Result<ir::Tx, Error> {
    template.reduce()
}

pub fn find_params(template: &ir::Tx) -> BTreeMap<String, ir::Type> {
    template.params()
}

pub fn find_queries(template: &ir::Tx) -> BTreeMap<String, ir::InputQuery> {
    template.queries()
}

#[cfg(test)]
mod tests {

    use crate::UtxoRef;

    use super::*;

    const SUBJECT_PROTOCOL: &str = r#"
        party Sender;

        tx swap(a: Int, b: Int) {
            input source {
                from: Sender,
                min_amount: Ada(a) + Ada(b) + fees,
            }
        }
    "#;

    #[test]
    fn param_expression_is_applied() {
        let ir = ir::Expression::EvalParam(Box::new(ir::Param::ExpectValue(
            "a".to_string(),
            ir::Type::Int,
        )));

        let params = ir.params();
        assert_eq!(params.len(), 1);
        assert_eq!(params.get("a"), Some(&ir::Type::Int));

        let args = BTreeMap::from([("a".to_string(), ArgValue::Int(100))]);

        let after = ir.apply_args(&args).unwrap();

        assert_eq!(
            after,
            ir::Expression::EvalParam(Box::new(ir::Param::Set(ir::Expression::Number(100),)))
        );
    }

    #[test]
    fn nested_param_expression_is_applied() {
        let ir = ir::Expression::EvalParam(Box::new(ir::Param::ExpectInput(
            "out".to_string(),
            ir::InputQuery {
                address: ir::Expression::None,
                min_amount: ir::Expression::None,
                r#ref: ir::Expression::EvalParam(Box::new(ir::Param::ExpectValue(
                    "in".to_string(),
                    ir::Type::Int,
                ))),
                many: false,
                collateral: false,
            },
        )));

        let params = ir.params();
        assert_eq!(params.len(), 1);
        assert_eq!(params.get("in"), Some(&ir::Type::Int));

        let args = BTreeMap::from([("in".to_string(), ArgValue::Int(100))]);
        let after = ir.apply_args(&args).unwrap();

        let after = after.reduce().unwrap();

        let queries = after.queries();
        assert_eq!(queries.len(), 1);
        assert_eq!(
            queries.get("out"),
            Some(&ir::InputQuery {
                address: ir::Expression::None,
                min_amount: ir::Expression::None,
                r#ref: ir::Expression::Number(100),
                many: false,
                collateral: false,
            })
        );
    }

    #[test]
    fn param_expression_is_reduced() {
        let ir = ir::Expression::EvalParam(Box::new(ir::Param::Set(ir::Expression::Number(3))));

        let after = ir.reduce().unwrap();

        assert_eq!(after, ir::Expression::Number(3));
    }

    #[test]
    fn test_apply_args() {
        let mut ast = crate::parsing::parse_string(SUBJECT_PROTOCOL).unwrap();
        crate::analyzing::analyze(&mut ast).ok().unwrap();

        let before = crate::lowering::lower(&ast, "swap").unwrap();

        dbg!(&before);

        let params = find_params(&before);
        assert_eq!(params.len(), 3);
        assert_eq!(params.get("sender"), Some(&ir::Type::Address));
        assert_eq!(params.get("a"), Some(&ir::Type::Int));
        assert_eq!(params.get("b"), Some(&ir::Type::Int));

        let args = BTreeMap::from([
            ("sender".to_string(), ArgValue::Address(b"abc".to_vec())),
            ("a".to_string(), ArgValue::Int(100)),
            ("b".to_string(), ArgValue::Int(200)),
        ]);

        let after = apply_args(before, &args).unwrap();

        let params = find_params(&after);
        assert_eq!(params.len(), 0);
    }

    #[test]
    fn test_apply_inputs() {
        let mut ast = crate::parsing::parse_string(SUBJECT_PROTOCOL).unwrap();
        crate::analyzing::analyze(&mut ast).ok().unwrap();

        let before = crate::lowering::lower(&ast, "swap").unwrap();

        let args = BTreeMap::from([
            ("sender".to_string(), ArgValue::Address(b"abc".to_vec())),
            ("a".to_string(), ArgValue::Int(100)),
            ("b".to_string(), ArgValue::Int(200)),
        ]);

        let before = apply_args(before, &args).unwrap();

        let before = before.reduce().unwrap();

        let queries = find_queries(&before);
        dbg!(&queries);

        assert_eq!(queries.len(), 1);
        assert!(queries.contains_key("source"));

        let inputs = BTreeMap::from([(
            "source".to_string(),
            HashSet::from([Utxo {
                r#ref: UtxoRef::new(b"abc", 0),
                address: b"abc".to_vec(),
                datum: None,
                assets: CanonicalAssets::from_naked_amount(300),
                script: None,
            }]),
        )]);

        let after = apply_inputs(before, &inputs).unwrap();

        let queries = find_queries(&after);
        dbg!(&queries);

        assert_eq!(queries.len(), 0);
    }

    #[test]
    fn test_apply_fees() {
        let mut ast = crate::parsing::parse_string(SUBJECT_PROTOCOL).unwrap();
        crate::analyzing::analyze(&mut ast).ok().unwrap();

        let before = crate::lowering::lower(&ast, "swap").unwrap();

        let args = BTreeMap::from([
            ("sender".to_string(), ArgValue::Address(b"abc".to_vec())),
            ("a".to_string(), ArgValue::Int(100)),
            ("b".to_string(), ArgValue::Int(200)),
        ]);

        let before = apply_args(before, &args).unwrap().reduce().unwrap();

        let after = before.apply_fees(100).unwrap().reduce().unwrap();

        let queries = find_queries(&after);

        let query = queries.get("source").unwrap();

        assert_eq!(
            query,
            &ir::InputQuery {
                address: ir::Expression::Address(b"abc".to_vec()),
                min_amount: ir::Expression::Assets(vec![ir::AssetExpr {
                    policy: ir::Expression::None,
                    asset_name: ir::Expression::None,
                    amount: ir::Expression::Number(400),
                }]),
                r#ref: ir::Expression::None,
                many: false,
                collateral: false,
            }
        );
    }

    #[test]
    fn built_in_expression_is_reduced() {
        let op =
            ir::Expression::EvalBuiltIn(Box::new(ir::BuiltInOp::NoOp(ir::Expression::Number(5))));

        let after = op.reduce().unwrap();

        assert_eq!(after, ir::Expression::Number(5))
    }

    #[test]
    fn numeric_add_is_reduced() {
        let op = ir::Expression::EvalBuiltIn(Box::new(ir::BuiltInOp::Add(
            ir::Expression::Number(1),
            ir::Expression::Number(5),
        )));

        let after = op.reduce().unwrap();

        assert_eq!(after, ir::Expression::Number(6));
    }

    #[test]
    fn numeric_sub_is_reduced() {
        let op = ir::Expression::EvalBuiltIn(Box::new(ir::BuiltInOp::Sub(
            ir::Expression::Number(8),
            ir::Expression::Number(5),
        )));

        let after = op.reduce().unwrap();

        assert_eq!(after, ir::Expression::Number(3));
    }

    #[test]
    fn nested_numeric_binary_op_is_reduced() {
        let op = ir::Expression::EvalBuiltIn(Box::new(ir::BuiltInOp::Add(
            ir::Expression::Number(1),
            ir::Expression::EvalBuiltIn(Box::new(ir::BuiltInOp::Sub(
                ir::Expression::Number(5),
                ir::Expression::Number(3),
            ))),
        )));

        let after = op.reduce().unwrap();

        assert_eq!(after, ir::Expression::Number(3));
    }

    #[test]
    fn test_reduce_single_custom_asset_binary_op() {
        let op = ir::Expression::EvalBuiltIn(Box::new(ir::BuiltInOp::Add(
            ir::Expression::Assets(vec![ir::AssetExpr {
                policy: ir::Expression::Bytes(b"abc".to_vec()),
                asset_name: ir::Expression::Bytes(b"111".to_vec()),
                amount: ir::Expression::Number(100),
            }]),
            ir::Expression::Assets(vec![ir::AssetExpr {
                policy: ir::Expression::Bytes(b"abc".to_vec()),
                asset_name: ir::Expression::Bytes(b"111".to_vec()),
                amount: ir::Expression::Number(200),
            }]),
        )));

        let reduced = op.reduce().unwrap();

        match reduced {
            ir::Expression::Assets(assets) => {
                assert_eq!(assets.len(), 1);
                assert_eq!(assets[0].policy, ir::Expression::Bytes(b"abc".to_vec()));
                assert_eq!(assets[0].asset_name, ir::Expression::Bytes(b"111".to_vec()));
                assert_eq!(assets[0].amount, ir::Expression::Number(300));
            }
            _ => panic!("Expected assets"),
        };
    }

    #[test]
    fn test_reduce_native_asset_binary_op() {
        let op = ir::Expression::EvalBuiltIn(Box::new(ir::BuiltInOp::Add(
            ir::Expression::Assets(vec![ir::AssetExpr {
                policy: ir::Expression::None,
                asset_name: ir::Expression::None,
                amount: ir::Expression::Number(100),
            }]),
            ir::Expression::Assets(vec![ir::AssetExpr {
                policy: ir::Expression::None,
                asset_name: ir::Expression::None,
                amount: ir::Expression::Number(200),
            }]),
        )));

        let reduced = op.reduce().unwrap();

        match reduced {
            ir::Expression::Assets(assets) => {
                assert_eq!(assets.len(), 1);
                assert_eq!(assets[0].policy, ir::Expression::None);
                assert_eq!(assets[0].asset_name, ir::Expression::None);
                assert_eq!(assets[0].amount, ir::Expression::Number(300));
            }
            _ => panic!("Expected assets"),
        };
    }

    #[test]
    fn test_reduce_mixed_asset_binary_op() {
        let op = ir::Expression::EvalBuiltIn(Box::new(ir::BuiltInOp::Add(
            ir::Expression::Assets(vec![ir::AssetExpr {
                policy: ir::Expression::None,
                asset_name: ir::Expression::None,
                amount: ir::Expression::Number(100),
            }]),
            ir::Expression::Assets(vec![ir::AssetExpr {
                policy: ir::Expression::Bytes(b"abc".to_vec()),
                asset_name: ir::Expression::Bytes(b"111".to_vec()),
                amount: ir::Expression::Number(200),
            }]),
        )));

        let reduced = op.reduce().unwrap();

        match reduced {
            ir::Expression::Assets(assets) => {
                assert_eq!(assets.len(), 2);

                for asset in assets {
                    if asset.policy == ir::Expression::None {
                        assert_eq!(asset.asset_name, ir::Expression::None);
                        assert_eq!(asset.amount, ir::Expression::Number(100));
                    } else {
                        assert_eq!(asset.policy, ir::Expression::Bytes(b"abc".to_vec()));
                        assert_eq!(asset.asset_name, ir::Expression::Bytes(b"111".to_vec()));
                        assert_eq!(asset.amount, ir::Expression::Number(200));
                    }
                }
            }
            _ => panic!("Expected assets"),
        };
    }

    #[test]
    fn test_reduce_coerce_noop() {
        let op = ir::Expression::EvalCoerce(Box::new(ir::Coerce::NoOp(ir::Expression::Number(5))));

        let reduced = op.reduce().unwrap();

        match reduced {
            ir::Expression::Number(5) => (),
            _ => panic!("Expected number 5"),
        };
    }

    #[test]
    fn test_coerce_utxo_set_into_assets() {
        let utxos = vec![Utxo {
            r#ref: UtxoRef::new(b"abc", 1),
            address: b"abc".into(),
            datum: Some(ir::Expression::Number(1)),
            assets: CanonicalAssets::from_defined_asset(b"abc", b"111", 1),
            script: None,
        }];

        let op = ir::Coerce::IntoAssets(ir::Expression::UtxoSet(HashSet::from_iter(
            utxos.clone().into_iter(),
        )));

        let reduced = op.reduce().unwrap();

        assert_eq!(
            reduced,
            ir::Coerce::NoOp(ir::Expression::Assets(utxos[0].assets.clone().into()))
        );
    }

    #[test]
    fn test_coerce_utxo_set_into_datum() {
        let utxos = vec![Utxo {
            r#ref: UtxoRef::new(b"abc", 1),
            address: b"abc".into(),
            datum: Some(ir::Expression::Number(1)),
            assets: CanonicalAssets::from_naked_amount(1),
            script: None,
        }];

        let op = ir::Coerce::IntoDatum(ir::Expression::UtxoSet(HashSet::from_iter(
            utxos.clone().into_iter(),
        )));

        let reduced = op.reduce().unwrap();

        assert_eq!(reduced, ir::Coerce::NoOp(utxos[0].datum.clone().unwrap()));
    }

    #[test]
    fn test_reduce_struct_property_access() {
        let object = ir::Expression::Struct(ir::StructExpr {
            constructor: 0,
            fields: vec![
                ir::Expression::Number(1),
                ir::Expression::Number(2),
                ir::Expression::Number(3),
            ],
        });

        let op = ir::Expression::EvalBuiltIn(Box::new(ir::BuiltInOp::Property(object.clone(), 1)));

        let reduced = op.reduce();

        match reduced {
            Ok(ir::Expression::Number(2)) => (),
            _ => panic!("Expected number 2"),
        };

        let op =
            ir::Expression::EvalBuiltIn(Box::new(ir::BuiltInOp::Property(object.clone(), 100)));

        let reduced = op.reduce();

        match reduced {
            Err(Error::PropertyIndexNotFound(100, _)) => (),
            _ => panic!("Expected property index not found"),
        };
    }

    #[test]
    fn test_reduce_list_property_access() {
        let object = ir::Expression::List(vec![
            ir::Expression::Number(1),
            ir::Expression::Number(2),
            ir::Expression::Number(3),
        ]);

        let op = ir::Expression::EvalBuiltIn(Box::new(ir::BuiltInOp::Property(object.clone(), 1)));

        let reduced = op.reduce();

        match reduced {
            Ok(ir::Expression::Number(2)) => (),
            _ => panic!("Expected number 2"),
        };

        let op =
            ir::Expression::EvalBuiltIn(Box::new(ir::BuiltInOp::Property(object.clone(), 100)));

        let reduced = op.reduce();

        match reduced {
            Err(Error::PropertyIndexNotFound(100, _)) => (),
            _ => panic!("Expected property index not found"),
        };
    }

    #[test]
    fn test_reduce_tuple_property_access() {
        let object = ir::Expression::Tuple(Box::new((
            ir::Expression::Number(1),
            ir::Expression::Number(2),
        )));

        let op = ir::Expression::EvalBuiltIn(Box::new(ir::BuiltInOp::Property(object.clone(), 1)));

        let reduced = op.reduce();

        match reduced {
            Ok(ir::Expression::Number(2)) => (),
            _ => panic!("Expected number 2"),
        };

        let op =
            ir::Expression::EvalBuiltIn(Box::new(ir::BuiltInOp::Property(object.clone(), 100)));

        let reduced = op.reduce();

        match reduced {
            Err(Error::PropertyIndexNotFound(100, _)) => (),
            _ => panic!("Expected property index not found"),
        };
    }

    #[test]
    fn test_string_concat_is_reduced() {
        let op = ir::Expression::EvalBuiltIn(Box::new(ir::BuiltInOp::Concat(
            ir::Expression::String("hello".to_string()),
            ir::Expression::String("world".to_string()),
        )));

        let reduced = op.reduce().unwrap();

        match reduced {
            ir::Expression::String(s) => assert_eq!(s, "helloworld"),
            _ => panic!("Expected string 'helloworld'"),
        }
    }

    #[test]
    fn test_bytes_concat_is_reduced() {
        let op = ir::Expression::EvalBuiltIn(Box::new(ir::BuiltInOp::Concat(
            ir::Expression::Bytes(vec![1, 2, 3]),
            ir::Expression::Bytes(vec![4, 5, 6]),
        )));

        let reduced = op.reduce().unwrap();

        match reduced {
            ir::Expression::Bytes(b) => assert_eq!(b, vec![1, 2, 3, 4, 5, 6]),
            _ => panic!("Expected bytes [1, 2, 3, 4, 5, 6]"),
        }
    }

    #[test]
    fn test_list_concat_is_reduced() {
        let op = Expression::EvalBuiltIn(Box::new(ir::BuiltInOp::Concat(
            Expression::List(vec![Expression::Number(1)]),
            Expression::List(vec![Expression::Number(2)]),
        )));

        let reduced = op.reduce().unwrap();

        match reduced {
            ir::Expression::List(b) => assert_eq!(b, vec![
                Expression::Number(1), Expression::Number(2)]),
            _ => panic!("Expected List [Number(1), Number(2)"),
        }
    }

    #[test]
    fn test_concat_type_mismatch_error() {
        let op = ir::Expression::EvalBuiltIn(Box::new(ir::BuiltInOp::Concat(
            ir::Expression::String("hello".to_string()),
            ir::Expression::Bytes(vec![1, 2, 3]),
        )));

        let reduced = op.reduce();

        match reduced {
            Err(Error::InvalidBinaryOp(op, _, _)) => assert_eq!(op, "concat"),
            _ => panic!("Expected InvalidBinaryOp error"),
        }
    }

    #[test]
    fn test_concat_with_none() {
        let op = ir::Expression::EvalBuiltIn(Box::new(ir::BuiltInOp::Concat(
            ir::Expression::String("hello".to_string()),
            ir::Expression::None,
        )));

        let reduced = op.reduce().unwrap();

        match reduced {
            ir::Expression::String(s) => assert_eq!(s, "hello"),
            _ => panic!("Expected string 'hello'"),
        }
    }

    #[test]
    fn test_min_utxo_add_non_reduction() {
        let op = ir::Expression::EvalBuiltIn(Box::new(ir::BuiltInOp::Add(
            ir::Expression::Assets(vec![ir::AssetExpr {
                policy: ir::Expression::None,
                asset_name: ir::Expression::None,
                amount: ir::Expression::Number(29),
            }]),
            ir::Expression::EvalCompiler(Box::new(ir::CompilerOp::ComputeMinUtxo(
                ir::Expression::Number(20),
            ))),
        )));

        let reduced = op.clone().reduce().unwrap();

        assert!(op == reduced)
    }

    #[test]
    fn test_min_utxo_sub_non_reduction() {
        let op = ir::Expression::EvalBuiltIn(Box::new(ir::BuiltInOp::Sub(
            ir::Expression::Assets(vec![ir::AssetExpr {
                policy: ir::Expression::None,
                asset_name: ir::Expression::None,
                amount: ir::Expression::Number(29),
            }]),
            ir::Expression::EvalCompiler(Box::new(ir::CompilerOp::ComputeMinUtxo(
                ir::Expression::Number(20),
            ))),
        )));

        let reduced = op.clone().reduce().unwrap();

        assert!(op == reduced)
    }
}<|MERGE_RESOLUTION|>--- conflicted
+++ resolved
@@ -1,15 +1,10 @@
 use std::collections::{BTreeMap, HashMap, HashSet};
 
-<<<<<<< HEAD
 use crate::{
     backend,
     ir::{self, Expression},
     ArgValue, CanonicalAssets, Utxo,
 };
-=======
-use crate::{backend, ir, ArgValue, CanonicalAssets, Utxo};
-use crate::ir::Expression;
->>>>>>> 5547f756
 
 #[derive(Debug, thiserror::Error)]
 pub enum Error {
@@ -197,7 +192,7 @@
         match other {
             Expression::List(expressions) => {
                 Ok(Expression::List([&self[..], &expressions[..]].concat()))
-            },
+            }
             _ => Err(Error::InvalidBinaryOp(
                 "concat".to_string(),
                 format!("List({:?})", self),
@@ -1930,8 +1925,9 @@
         let reduced = op.reduce().unwrap();
 
         match reduced {
-            ir::Expression::List(b) => assert_eq!(b, vec![
-                Expression::Number(1), Expression::Number(2)]),
+            ir::Expression::List(b) => {
+                assert_eq!(b, vec![Expression::Number(1), Expression::Number(2)])
+            }
             _ => panic!("Expected List [Number(1), Number(2)"),
         }
     }
