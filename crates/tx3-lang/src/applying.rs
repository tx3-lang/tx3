--- conflicted
+++ resolved
@@ -1,11 +1,7 @@
 use std::collections::{BTreeMap, HashMap, HashSet};
 
-<<<<<<< HEAD
-use crate::{ir, ArgValue, Utxo};
+use crate::{backend, ir, ArgValue, CanonicalAssets, Utxo};
 use crate::ir::Expression;
-=======
-use crate::{backend, ir, ArgValue, CanonicalAssets, Utxo};
->>>>>>> 64505047
 
 #[derive(Debug, thiserror::Error)]
 pub enum Error {
