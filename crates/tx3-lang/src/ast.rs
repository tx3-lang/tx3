--- conflicted
+++ resolved
@@ -813,12 +813,8 @@
             Type::UtxoRef => write!(f, "UtxoRef"),
             Type::AnyAsset => write!(f, "AnyAsset"),
             Type::Utxo => write!(f, "Utxo"),
-<<<<<<< HEAD
-            Type::List(inner) => write!(f, "List<{}>", inner),
             Type::Map(key, value) => write!(f, "Map<{}, {}>", key, value),
-=======
             Type::List(inner) => write!(f, "List<{inner}>"),
->>>>>>> fea738b0
             Type::Custom(id) => write!(f, "{}", id.value),
         }
     }
