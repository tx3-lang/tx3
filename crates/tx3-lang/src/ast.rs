--- conflicted
+++ resolved
@@ -22,12 +22,8 @@
     EnvVar(String, Box<Type>),
     ParamVar(String, Box<Type>),
     LocalExpr(Box<DataExpr>),
-<<<<<<< HEAD
-    Input(String, Box<InputBlock>),
     Output(String, Box<OutputBlock>),
-=======
     Input(Box<InputBlock>),
->>>>>>> 99bc2bce
     PartyDef(Box<PartyDef>),
     PolicyDef(Box<PolicyDef>),
     AssetDef(Box<AssetDef>),
