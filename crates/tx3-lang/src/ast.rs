//! The Tx3 language abstract syntax tree (AST).
//!
//! This module defines the abstract syntax tree (AST) for the Tx3 language.
//! It provides the structure for representing Tx3 programs, including
//! transactions, types, assets, and other constructs.
//!
//! This module is not intended to be used directly by end-users. See
//! [`parse_file`](crate::parse_file) and [`parse_string`](crate::parse_string)
//! for parsing Tx3 source code into an AST.

use serde::{Deserialize, Serialize};
use std::{collections::HashMap, rc::Rc};

#[derive(Debug, PartialEq, Eq)]
pub struct Scope {
    pub(crate) symbols: HashMap<String, Symbol>,
    pub(crate) parent: Option<Rc<Scope>>,
}

#[derive(Debug, Clone, PartialEq, Eq)]
pub enum Symbol {
    EnvVar(String, Box<Type>),
    ParamVar(String, Box<Type>),
    LocalExpr(Box<DataExpr>),
    Output(usize),
    Input(Box<InputBlock>),
    PartyDef(Box<PartyDef>),
    PolicyDef(Box<PolicyDef>),
    AssetDef(Box<AssetDef>),
    TypeDef(Box<TypeDef>),
    RecordField(Box<RecordField>),
    VariantCase(Box<VariantCase>),
    Fees,
}

#[derive(Debug, Clone, Serialize, Deserialize)]
pub struct Span {
    dummy: bool,
    pub start: usize,
    pub end: usize,
}

impl Default for Span {
    fn default() -> Self {
        Self::DUMMY
    }
}

impl Eq for Span {}

impl PartialEq for Span {
    fn eq(&self, other: &Self) -> bool {
        if self.dummy || other.dummy {
            return true;
        }

        self.start == other.start && self.end == other.end
    }
}

impl std::hash::Hash for Span {
    fn hash<H: std::hash::Hasher>(&self, state: &mut H) {
        self.start.hash(state);
        self.end.hash(state);
    }
}

impl Span {
    pub const DUMMY: Self = Self {
        dummy: true,
        start: 0,
        end: 0,
    };

    pub fn new(start: usize, end: usize) -> Self {
        Self {
            dummy: false,
            start,
            end,
        }
    }
}

impl Symbol {
    pub fn as_type_def(&self) -> Option<&TypeDef> {
        match self {
            Symbol::TypeDef(x) => Some(x.as_ref()),
            _ => None,
        }
    }

    pub fn as_variant_case(&self) -> Option<&VariantCase> {
        match self {
            Symbol::VariantCase(x) => Some(x.as_ref()),
            _ => None,
        }
    }

    pub fn as_field_def(&self) -> Option<&RecordField> {
        match self {
            Symbol::RecordField(x) => Some(x.as_ref()),
            _ => None,
        }
    }

    pub fn as_policy_def(&self) -> Option<&PolicyDef> {
        match self {
            Symbol::PolicyDef(x) => Some(x.as_ref()),
            _ => None,
        }
    }

    pub fn target_type(&self) -> Option<Type> {
        match self {
            Symbol::ParamVar(_, ty) => Some(ty.as_ref().clone()),
            Symbol::RecordField(x) => Some(x.r#type.clone()),
            Symbol::Input(x) => x.datum_is().cloned(),
            x => {
                dbg!(x);
                None
            }
        }
    }
}

#[derive(Debug, Clone, Serialize, Deserialize, PartialEq, Eq)]
pub struct Identifier {
    pub value: String,
    pub span: Span,

    // analysis
    #[serde(skip)]
    pub(crate) symbol: Option<Symbol>,
}

impl Identifier {
    pub fn new(value: impl Into<String>) -> Self {
        Self {
            value: value.into(),
            symbol: None,
            span: Span::DUMMY,
        }
    }

    pub fn try_symbol(&self) -> Result<&Symbol, crate::lowering::Error> {
        match &self.symbol {
            Some(symbol) => Ok(symbol),
            None => Err(crate::lowering::Error::MissingAnalyzePhase(
                self.value.clone(),
            )),
        }
    }

    pub fn target_type(&self) -> Option<Type> {
        self.symbol.as_ref().and_then(|x| x.target_type())
    }
}

impl AsRef<str> for Identifier {
    fn as_ref(&self) -> &str {
        &self.value
    }
}

#[derive(Debug, Clone, Serialize, Deserialize, PartialEq, Eq, Default)]
pub struct Program {
    pub env: Option<EnvDef>,
    pub txs: Vec<TxDef>,
    pub types: Vec<TypeDef>,
    pub assets: Vec<AssetDef>,
    pub parties: Vec<PartyDef>,
    pub policies: Vec<PolicyDef>,
    pub span: Span,

    // analysis
    #[serde(skip)]
    pub(crate) scope: Option<Rc<Scope>>,
}

#[derive(Debug, Clone, Serialize, Deserialize, PartialEq, Eq)]
pub struct EnvField {
    pub name: String,
    pub r#type: Type,
    pub span: Span,
}

#[derive(Debug, Clone, Serialize, Deserialize, PartialEq, Eq)]
pub struct EnvDef {
    pub fields: Vec<EnvField>,
    pub span: Span,
}

#[derive(Debug, Clone, Serialize, Deserialize, PartialEq, Eq)]
pub struct ParameterList {
    pub parameters: Vec<ParamDef>,
    pub span: Span,
}

#[derive(Debug, Clone, Serialize, Deserialize, PartialEq, Eq)]
pub struct TxDef {
    pub name: Identifier,
    pub parameters: ParameterList,
    pub locals: Option<LocalsBlock>,
    pub references: Vec<ReferenceBlock>,
    pub inputs: Vec<InputBlock>,
    pub outputs: Vec<OutputBlock>,
    pub validity: Option<ValidityBlock>,
    pub mints: Vec<MintBlock>,
    pub burns: Vec<MintBlock>,
    pub signers: Option<SignersBlock>,
    pub adhoc: Vec<ChainSpecificBlock>,
    pub span: Span,
    pub collateral: Vec<CollateralBlock>,
    pub metadata: Option<MetadataBlock>,

    // analysis
    #[serde(skip)]
    pub(crate) scope: Option<Rc<Scope>>,
}

#[derive(Debug, Clone, Serialize, Deserialize, PartialEq, Eq)]
pub struct LocalsAssign {
    pub name: Identifier,
    pub value: DataExpr,
    pub span: Span,
}

#[derive(Debug, Clone, Serialize, Deserialize, PartialEq, Eq, Default)]
pub struct LocalsBlock {
    pub assigns: Vec<LocalsAssign>,
    pub span: Span,
}

#[derive(Debug, Clone, Serialize, Deserialize, PartialEq, Eq, Hash)]
pub struct StringLiteral {
    pub value: String,
    pub span: Span,
}

impl StringLiteral {
    pub fn new(value: impl Into<String>) -> Self {
        Self {
            value: value.into(),
            span: Span::DUMMY,
        }
    }
}

#[derive(Debug, Clone, Serialize, Deserialize, PartialEq, Eq, Hash)]
pub struct HexStringLiteral {
    pub value: String,
    pub span: Span,
}

impl HexStringLiteral {
    pub fn new(value: impl Into<String>) -> Self {
        Self {
            value: value.into(),
            span: Span::DUMMY,
        }
    }
}

#[derive(Debug, Clone, Serialize, Deserialize, PartialEq, Eq)]
pub enum CollateralBlockField {
    From(DataExpr),
    MinAmount(DataExpr),
    Ref(DataExpr),
}

impl CollateralBlockField {
    fn key(&self) -> &str {
        match self {
            CollateralBlockField::From(_) => "from",
            CollateralBlockField::MinAmount(_) => "min_amount",
            CollateralBlockField::Ref(_) => "ref",
        }
    }

    pub fn as_data_expr(&self) -> Option<&DataExpr> {
        match self {
            CollateralBlockField::Ref(x) => Some(x),
            _ => None,
        }
    }
}

#[derive(Debug, Clone, Serialize, Deserialize, PartialEq, Eq)]
pub struct CollateralBlock {
    pub fields: Vec<CollateralBlockField>,
    pub span: Span,
}

impl CollateralBlock {
    pub(crate) fn find(&self, key: &str) -> Option<&CollateralBlockField> {
        self.fields.iter().find(|x| x.key() == key)
    }
}

#[derive(Debug, Clone, Serialize, Deserialize, PartialEq, Eq)]
pub enum InputBlockField {
    From(DataExpr),
    DatumIs(Type),
    MinAmount(DataExpr),
    Redeemer(DataExpr),
    Ref(DataExpr),
}

impl InputBlockField {
    fn key(&self) -> &str {
        match self {
            InputBlockField::From(_) => "from",
            InputBlockField::DatumIs(_) => "datum_is",
            InputBlockField::MinAmount(_) => "min_amount",
            InputBlockField::Redeemer(_) => "redeemer",
            InputBlockField::Ref(_) => "ref",
        }
    }

    pub fn as_data_expr(&self) -> Option<&DataExpr> {
        match self {
            InputBlockField::Redeemer(x) => Some(x),
            InputBlockField::Ref(x) => Some(x),
            _ => None,
        }
    }

    pub fn as_datum_type(&self) -> Option<&Type> {
        match self {
            InputBlockField::DatumIs(x) => Some(x),
            _ => None,
        }
    }
}

#[derive(Debug, Clone, Serialize, Deserialize, PartialEq, Eq)]
pub struct ReferenceBlock {
    pub name: String,
    pub r#ref: DataExpr,
    pub span: Span,
}

#[derive(Debug, Clone, Serialize, Deserialize, PartialEq, Eq)]
pub struct MetadataBlockField {
    pub key: DataExpr,
    pub value: DataExpr,
    pub span: Span,
}

#[derive(Debug, Clone, Serialize, Deserialize, PartialEq, Eq)]
pub struct MetadataBlock {
    pub fields: Vec<MetadataBlockField>,
    pub span: Span,
}

#[derive(Debug, Clone, Serialize, Deserialize, PartialEq, Eq)]
pub struct InputBlock {
    pub name: String,
    pub many: bool,
    pub fields: Vec<InputBlockField>,
    pub span: Span,
}

impl InputBlock {
    pub(crate) fn find(&self, key: &str) -> Option<&InputBlockField> {
        self.fields.iter().find(|x| x.key() == key)
    }

    pub(crate) fn datum_is(&self) -> Option<&Type> {
        self.find("datum_is").and_then(|x| x.as_datum_type())
    }
}

#[derive(Debug, Clone, Serialize, Deserialize, PartialEq, Eq)]
pub enum OutputBlockField {
    To(Box<DataExpr>),
    Amount(Box<DataExpr>),
    Datum(Box<DataExpr>),
}

impl OutputBlockField {
    fn key(&self) -> &str {
        match self {
            OutputBlockField::To(_) => "to",
            OutputBlockField::Amount(_) => "amount",
            OutputBlockField::Datum(_) => "datum",
        }
    }
}

#[derive(Debug, Clone, Serialize, Deserialize, PartialEq, Eq)]
pub struct OutputBlock {
    pub name: Option<Identifier>,
    pub fields: Vec<OutputBlockField>,
    pub span: Span,
}

impl OutputBlock {
    pub(crate) fn find(&self, key: &str) -> Option<&OutputBlockField> {
        self.fields.iter().find(|x| x.key() == key)
    }
}

#[derive(Debug, Clone, Serialize, Deserialize, PartialEq, Eq)]
pub enum ValidityBlockField {
    UntilSlot(Box<DataExpr>),
    SinceSlot(Box<DataExpr>),
}

impl ValidityBlockField {
    fn key(&self) -> &str {
        match self {
            ValidityBlockField::UntilSlot(_) => "until_slot",
            ValidityBlockField::SinceSlot(_) => "since_slot",
        }
    }
}

#[derive(Debug, Clone, Serialize, Deserialize, PartialEq, Eq)]
pub struct ValidityBlock {
    pub fields: Vec<ValidityBlockField>,
    pub span: Span,
}

impl ValidityBlock {
    pub(crate) fn find(&self, key: &str) -> Option<&ValidityBlockField> {
        self.fields.iter().find(|x| x.key() == key)
    }
}

#[derive(Debug, Clone, Serialize, Deserialize, PartialEq, Eq)]
pub enum MintBlockField {
    Amount(Box<DataExpr>),
    Redeemer(Box<DataExpr>),
}

impl MintBlockField {
    fn key(&self) -> &str {
        match self {
            MintBlockField::Amount(_) => "amount",
            MintBlockField::Redeemer(_) => "redeemer",
        }
    }
}

#[derive(Debug, Clone, Serialize, Deserialize, PartialEq, Eq)]
pub struct MintBlock {
    pub fields: Vec<MintBlockField>,
    pub span: Span,
}

#[derive(Debug, Clone, Serialize, Deserialize, PartialEq, Eq)]
pub struct SignersBlock {
    pub signers: Vec<DataExpr>,
    pub span: Span,
}

impl MintBlock {
    pub(crate) fn find(&self, key: &str) -> Option<&MintBlockField> {
        self.fields.iter().find(|x| x.key() == key)
    }
}

#[derive(Debug, Clone, Serialize, Deserialize, PartialEq, Eq)]
pub struct RecordField {
    pub name: Identifier,
    pub r#type: Type,
    pub span: Span,
}

impl RecordField {
    pub fn new(name: &str, r#type: Type) -> Self {
        Self {
            name: Identifier::new(name),
            r#type,
            span: Span::DUMMY,
        }
    }
}

#[derive(Debug, Clone, Serialize, Deserialize, PartialEq, Eq)]
pub struct PartyDef {
    pub name: Identifier,
    pub span: Span,
}

#[derive(Debug, Clone, Serialize, Deserialize, PartialEq, Eq)]
pub struct PartyField {
    pub name: String,
    pub party_type: String,
}

#[derive(Debug, Clone, Serialize, Deserialize, PartialEq, Eq)]
pub struct PolicyDef {
    pub name: Identifier,
    pub value: PolicyValue,
    pub span: Span,
}

#[derive(Debug, Clone, Serialize, Deserialize, PartialEq, Eq)]
pub enum PolicyField {
    Hash(DataExpr),
    Script(DataExpr),
    Ref(DataExpr),
}

#[derive(Debug, Clone, Serialize, Deserialize, PartialEq, Eq)]
pub struct PolicyConstructor {
    pub fields: Vec<PolicyField>,
    pub span: Span,
}

impl PolicyConstructor {
    pub(crate) fn find_field(&self, field: &str) -> Option<&PolicyField> {
        self.fields.iter().find(|x| match x {
            PolicyField::Hash(_) => field == "hash",
            PolicyField::Script(_) => field == "script",
            PolicyField::Ref(_) => field == "ref",
        })
    }
}

#[derive(Debug, Clone, Serialize, Deserialize, PartialEq, Eq)]
pub enum PolicyValue {
    Constructor(PolicyConstructor),
    Assign(HexStringLiteral),
}

#[derive(Debug, Clone, Serialize, Deserialize, PartialEq, Eq)]
pub struct StaticAssetConstructor {
    pub r#type: Identifier,
    pub amount: Box<DataExpr>,
    pub span: Span,
}

impl StaticAssetConstructor {
    pub fn target_type(&self) -> Option<Type> {
        Some(Type::AnyAsset)
    }
}

#[derive(Debug, Clone, Serialize, Deserialize, PartialEq, Eq)]
pub struct AnyAssetConstructor {
    pub policy: Box<DataExpr>,
    pub asset_name: Box<DataExpr>,
    pub amount: Box<DataExpr>,
    pub span: Span,
}

impl AnyAssetConstructor {
    pub fn target_type(&self) -> Option<Type> {
        Some(Type::AnyAsset)
    }
}

#[derive(Debug, Clone, Serialize, Deserialize, PartialEq, Eq)]
pub struct RecordConstructorField {
    pub name: Identifier,
    pub value: Box<DataExpr>,
    pub span: Span,
}

#[derive(Debug, Clone, Serialize, Deserialize, PartialEq, Eq)]
pub struct StructConstructor {
    pub r#type: Identifier,
    pub case: VariantCaseConstructor,
    pub span: Span,

    // analysis
    #[serde(skip)]
    pub scope: Option<Rc<Scope>>,
}

impl StructConstructor {
    pub fn target_type(&self) -> Option<Type> {
        self.r#type.symbol.as_ref().and_then(|x| x.target_type())
    }
}

#[derive(Debug, Clone, Serialize, Deserialize, PartialEq, Eq)]
pub struct VariantCaseConstructor {
    pub name: Identifier,
    pub fields: Vec<RecordConstructorField>,
    pub spread: Option<Box<DataExpr>>,
    pub span: Span,

    // analysis
    #[serde(skip)]
    pub scope: Option<Rc<Scope>>,
}

impl VariantCaseConstructor {
    pub fn find_field_value(&self, field: &str) -> Option<&DataExpr> {
        self.fields
            .iter()
            .find(|x| x.name.value == field)
            .map(|x| x.value.as_ref())
    }
}

#[derive(Debug, Clone, Serialize, Deserialize, PartialEq, Eq)]
pub struct ListConstructor {
    pub elements: Vec<DataExpr>,
    pub span: Span,
}

impl ListConstructor {
    pub fn target_type(&self) -> Option<Type> {
        self.elements.first().and_then(|x| x.target_type())
    }
}

#[derive(Debug, Clone, Serialize, Deserialize, PartialEq, Eq)]
pub struct MapField {
    pub key: DataExpr,
    pub value: DataExpr,
    pub span: Span,
}

impl MapField {
    pub fn target_type(&self) -> Option<Type> {
        self.key.target_type()
    }
}

#[derive(Debug, Clone, Serialize, Deserialize, PartialEq, Eq)]
pub struct MapConstructor {
    pub fields: Vec<MapField>,
    pub span: Span,
}

impl MapConstructor {
    pub fn target_type(&self) -> Option<Type> {
        if let Some(first_field) = self.fields.first() {
            let key_type = first_field.key.target_type()?;
            let value_type = first_field.value.target_type()?;
            Some(Type::Map(Box::new(key_type), Box::new(value_type)))
        } else {
            None
        }
    }
}

#[derive(Debug, Clone, Serialize, Deserialize, PartialEq, Eq)]
pub struct UtxoRef {
    pub txid: Vec<u8>,
    pub index: u64,
    pub span: Span,
}

#[derive(Debug, Clone, Serialize, Deserialize, PartialEq, Eq)]
pub struct NegateOp {
    pub operand: Box<DataExpr>,
    pub span: Span,
}

impl NegateOp {
    pub fn target_type(&self) -> Option<Type> {
        self.operand.target_type()
    }
}

#[derive(Debug, Clone, Serialize, Deserialize, PartialEq, Eq)]
pub struct PropertyOp {
    pub operand: Box<DataExpr>,
    pub property: Box<DataExpr>,
    pub span: Span,

    // analysis
    #[serde(skip)]
    pub(crate) scope: Option<Rc<Scope>>,
}

impl PropertyOp {
    pub fn target_type(&self) -> Option<Type> {
        self.property.target_type()
    }
}

#[derive(Debug, Clone, Serialize, Deserialize, PartialEq, Eq)]
pub struct AddOp {
    pub lhs: Box<DataExpr>,
    pub rhs: Box<DataExpr>,
    pub span: Span,
}

impl AddOp {
    pub fn target_type(&self) -> Option<Type> {
        self.lhs.target_type()
    }
}

#[derive(Debug, Clone, Serialize, Deserialize, PartialEq, Eq)]
pub struct SubOp {
    pub lhs: Box<DataExpr>,
    pub rhs: Box<DataExpr>,
    pub span: Span,
}

impl SubOp {
    pub fn target_type(&self) -> Option<Type> {
        self.lhs.target_type()
    }
}

#[derive(Debug, Clone, Serialize, Deserialize, PartialEq, Eq)]
pub struct ConcatOp {
    pub lhs: Box<DataExpr>,
    pub rhs: Box<DataExpr>,
    pub span: Span,
}

impl ConcatOp {
    pub fn target_type(&self) -> Option<Type> {
        self.lhs.target_type()
    }
}

#[derive(Debug, Clone, Serialize, Deserialize, PartialEq, Eq)]
pub enum DataExpr {
    None,
    Unit,
    Number(i64),
    Bool(bool),
    String(StringLiteral),
    HexString(HexStringLiteral),
    StructConstructor(StructConstructor),
    ListConstructor(ListConstructor),
    MapConstructor(MapConstructor),
    StaticAssetConstructor(StaticAssetConstructor),
    AnyAssetConstructor(AnyAssetConstructor),
    Identifier(Identifier),
    MinUtxo(Identifier),
    ComputeTipSlot,
    AddOp(AddOp),
    SubOp(SubOp),
    ConcatOp(ConcatOp),
    NegateOp(NegateOp),
    PropertyOp(PropertyOp),
    UtxoRef(UtxoRef),
}

impl DataExpr {
    pub fn as_identifier(&self) -> Option<&Identifier> {
        match self {
            DataExpr::Identifier(x) => Some(x),
            _ => None,
        }
    }

    pub fn target_type(&self) -> Option<Type> {
        match self {
            DataExpr::Identifier(x) => x.target_type(),
            DataExpr::None => Some(Type::Undefined),
            DataExpr::Unit => Some(Type::Unit),
            DataExpr::Number(_) => Some(Type::Int),
            DataExpr::Bool(_) => Some(Type::Bool),
            DataExpr::String(_) => Some(Type::Bytes),
            DataExpr::HexString(_) => Some(Type::Bytes),
            DataExpr::StructConstructor(x) => x.target_type(),
<<<<<<< HEAD
            DataExpr::ListConstructor(x) => x.target_type(),
            DataExpr::MapConstructor(x) => x.target_type(),
=======
            DataExpr::ListConstructor(x) => match x.target_type() {
                Some(inner) => Some(Type::List(Box::new(inner))),
                None => None,
            },
>>>>>>> f5e31e72
            DataExpr::AddOp(x) => x.target_type(),
            DataExpr::SubOp(x) => x.target_type(),
            DataExpr::ConcatOp(x) => x.target_type(),
            DataExpr::NegateOp(x) => x.target_type(),
            DataExpr::PropertyOp(x) => x.target_type(),
            DataExpr::StaticAssetConstructor(x) => x.target_type(),
            DataExpr::AnyAssetConstructor(x) => x.target_type(),
            DataExpr::UtxoRef(_) => Some(Type::UtxoRef),
            DataExpr::MinUtxo(_) => Some(Type::AnyAsset),
            DataExpr::ComputeTipSlot => Some(Type::Int),
        }
    }
}

#[derive(Debug, Clone, Serialize, Deserialize, PartialEq, Eq)]
pub enum AddressExpr {
    String(StringLiteral),
    HexString(HexStringLiteral),
    Identifier(Identifier),
}

impl AddressExpr {
    pub fn as_identifier(&self) -> Option<&Identifier> {
        match self {
            AddressExpr::Identifier(x) => Some(x),
            _ => None,
        }
    }
}

#[derive(Debug, Clone, Serialize, Deserialize, PartialEq, Eq)]
pub enum Type {
    Undefined,
    Unit,
    Int,
    Bool,
    Bytes,
    Address,
    Utxo,
    UtxoRef,
    AnyAsset,
    List(Box<Type>),
    Map(Box<Type>, Box<Type>),
    Custom(Identifier),
}

impl std::fmt::Display for Type {
    fn fmt(&self, f: &mut std::fmt::Formatter<'_>) -> std::fmt::Result {
        match self {
            Type::Undefined => write!(f, "Undefined"),
            Type::Unit => write!(f, "Unit"),
            Type::Int => write!(f, "Int"),
            Type::Bool => write!(f, "Bool"),
            Type::Bytes => write!(f, "Bytes"),
            Type::Address => write!(f, "Address"),
            Type::UtxoRef => write!(f, "UtxoRef"),
            Type::AnyAsset => write!(f, "AnyAsset"),
            Type::Utxo => write!(f, "Utxo"),
            Type::Map(key, value) => write!(f, "Map<{}, {}>", key, value),
            Type::List(inner) => write!(f, "List<{inner}>"),
            Type::Custom(id) => write!(f, "{}", id.value),
        }
    }
}

impl Type {
    pub fn properties(&self) -> Vec<(String, Type)> {
        match self {
            Type::AnyAsset => {
                vec![
                    ("amount".to_string(), Type::Int),
                    ("policy".to_string(), Type::Bytes),
                    ("asset_name".to_string(), Type::Bytes),
                ]
            }
            Type::UtxoRef => {
                vec![
                    ("tx_hash".to_string(), Type::Bytes),
                    ("output_index".to_string(), Type::Int),
                ]
            }
            Type::Custom(identifier) => {
                let def = identifier.symbol.as_ref().and_then(|s| s.as_type_def());

                match def {
                    Some(ty) if ty.cases.len() == 1 => ty.cases[0]
                        .fields
                        .iter()
                        .map(|f| (f.name.value.clone(), f.r#type.clone()))
                        .collect(),
                    _ => vec![],
                }
            }
            _ => vec![],
        }
    }

    pub fn property_index(&self, property: DataExpr) -> Option<DataExpr> {
        match self {
            Type::AnyAsset | Type::UtxoRef | Type::Custom(_) => {
                let identifier = property.as_identifier()?;
                let properties = Self::properties(self);
                properties
                    .iter()
                    .position(|(name, _)| name == &identifier.value)
                    .map(|index| DataExpr::Number(index as i64))
            }
            Type::List(_) => property
                .target_type()
                .filter(|ty| *ty == Type::Int)
                .map(|_| property),
            _ => None,
        }
    }
}

#[derive(Debug, Clone, Serialize, Deserialize, PartialEq, Eq)]
pub struct ParamDef {
    pub name: Identifier,
    pub r#type: Type,
}

#[derive(Debug, Clone, Serialize, Deserialize, PartialEq, Eq)]
pub struct TypeDef {
    pub name: Identifier,
    pub cases: Vec<VariantCase>,
    pub span: Span,
}

impl TypeDef {
    pub(crate) fn find_case_index(&self, case: &str) -> Option<usize> {
        self.cases.iter().position(|x| x.name.value == case)
    }

    #[allow(dead_code)]
    pub(crate) fn find_case(&self, case: &str) -> Option<&VariantCase> {
        self.cases.iter().find(|x| x.name.value == case)
    }
}

#[derive(Debug, Clone, Serialize, Deserialize, PartialEq, Eq)]
pub struct VariantCase {
    pub name: Identifier,
    pub fields: Vec<RecordField>,
    pub span: Span,
}

impl VariantCase {
    #[allow(dead_code)]
    pub(crate) fn find_field_index(&self, field: &str) -> Option<usize> {
        self.fields.iter().position(|x| x.name.value == field)
    }

    #[allow(dead_code)]
    pub(crate) fn find_field(&self, field: &str) -> Option<&RecordField> {
        self.fields.iter().find(|x| x.name.value == field)
    }
}

#[derive(Debug, Clone, Serialize, Deserialize, PartialEq, Eq)]
pub struct AssetDef {
    pub name: Identifier,
    pub policy: DataExpr,
    pub asset_name: DataExpr,
    pub span: Span,
}

#[derive(Debug, Clone, Serialize, Deserialize, PartialEq, Eq)]
pub enum ChainSpecificBlock {
    Cardano(crate::cardano::CardanoBlock),
}<|MERGE_RESOLUTION|>--- conflicted
+++ resolved
@@ -758,15 +758,11 @@
             DataExpr::String(_) => Some(Type::Bytes),
             DataExpr::HexString(_) => Some(Type::Bytes),
             DataExpr::StructConstructor(x) => x.target_type(),
-<<<<<<< HEAD
-            DataExpr::ListConstructor(x) => x.target_type(),
             DataExpr::MapConstructor(x) => x.target_type(),
-=======
             DataExpr::ListConstructor(x) => match x.target_type() {
                 Some(inner) => Some(Type::List(Box::new(inner))),
                 None => None,
             },
->>>>>>> f5e31e72
             DataExpr::AddOp(x) => x.target_type(),
             DataExpr::SubOp(x) => x.target_type(),
             DataExpr::ConcatOp(x) => x.target_type(),
