--- conflicted
+++ resolved
@@ -190,16 +190,12 @@
     pub value: Expression,
 }
 
-<<<<<<< HEAD
 #[derive(Serialize, Deserialize, Debug, Clone)]
 pub struct Signers {
     pub signers: Vec<Expression>,
 }
 
-#[derive(Serialize, Deserialize, Debug, Clone)]
-=======
-#[derive(Encode, Decode, Serialize, Deserialize, Debug, Clone)]
->>>>>>> b2e42590
+#[derive(Encode, Decode, Serialize, Deserialize, Debug, Clone)]
 pub struct Tx {
     pub fees: Expression,
     pub references: Vec<Expression>,
