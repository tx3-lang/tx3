--- conflicted
+++ resolved
@@ -186,14 +186,13 @@
             ast::Symbol::EnvVar(n, ty) => {
                 Ok(ir::Param::ExpectValue(n.to_lowercase().clone(), ty.into_lower(ctx)?).into())
             }
-<<<<<<< HEAD
             ast::Symbol::Output(def) => {
                 let name = def.name.clone().unwrap();
-                // TODO: think about the information needed to estimate size of output in bytes if
-                // at all possible
+                // TODO: think about the information needed to estimate size of output in bytes
+                // if at all possible
                 // Simple workaround for now would be to return a fixed amount of ada here
                 Ok(ir::Param::ExpectMinUtxo(name).into())
-=======
+            }
             ast::Symbol::PolicyDef(x) => {
                 let policy = x.into_lower(ctx)?;
 
@@ -202,7 +201,6 @@
                 } else {
                     Ok(policy.hash)
                 }
->>>>>>> 8098dd50
             }
             _ => {
                 dbg!(&self);
