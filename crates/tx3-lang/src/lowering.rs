--- conflicted
+++ resolved
@@ -903,9 +903,7 @@
 
     test_lowering!(burn);
 
-<<<<<<< HEAD
+    test_lowering!(min_utxo);
+
     test_lowering!(list_concat);
-=======
-    test_lowering!(min_utxo);
->>>>>>> ce596e18
 }