//! Lowers the Tx3 language to the intermediate representation.
//!
//! This module takes an AST and performs lowering on it. It converts the AST
//! into the intermediate representation (IR) of the Tx3 language.

use crate::ast;
use crate::ir;
use crate::UtxoRef;

#[derive(Debug, thiserror::Error)]
pub enum Error {
    #[error("missing analyze phase for {0}")]
    MissingAnalyzePhase(String),

    #[error("symbol '{0}' expected to be '{1}'")]
    InvalidSymbol(String, &'static str),

    #[error("symbol '{0}' expected to be of type '{1}'")]
    InvalidSymbolType(String, &'static str),

    #[error("invalid ast: {0}")]
    InvalidAst(String),

    #[error("invalid property {0} on type {1:?}")]
    InvalidProperty(String, String),

    #[error("missing required field {0} for {1:?}")]
    MissingRequiredField(String, &'static str),

    #[error("failed to decode hex string {0}")]
    DecodeHexError(String),
}

#[inline]
fn hex_decode(s: &str) -> Result<Vec<u8>, Error> {
    hex::decode(s).map_err(|_| Error::DecodeHexError(s.to_string()))
}

fn expect_type_def(ident: &ast::Identifier) -> Result<&ast::TypeDef, Error> {
    let symbol = ident
        .symbol
        .as_ref()
        .ok_or(Error::MissingAnalyzePhase(ident.value.clone()))?;

    symbol
        .as_type_def()
        .ok_or(Error::InvalidSymbol(ident.value.clone(), "TypeDef"))
}

fn expect_alias_def(ident: &ast::Identifier) -> Result<&ast::AliasDef, Error> {
    let symbol = ident
        .symbol
        .as_ref()
        .ok_or(Error::MissingAnalyzePhase(ident.value.clone()))?;

    symbol
        .as_alias_def()
        .ok_or(Error::InvalidSymbol(ident.value.clone(), "AliasDef"))
}

fn expect_case_def(ident: &ast::Identifier) -> Result<&ast::VariantCase, Error> {
    let symbol = ident
        .symbol
        .as_ref()
        .ok_or(Error::MissingAnalyzePhase(ident.value.clone()))?;

    symbol
        .as_variant_case()
        .ok_or(Error::InvalidSymbol(ident.value.clone(), "VariantCase"))
}

#[allow(dead_code)]
fn expect_field_def(ident: &ast::Identifier) -> Result<&ast::RecordField, Error> {
    let symbol = ident
        .symbol
        .as_ref()
        .ok_or(Error::MissingAnalyzePhase(ident.value.clone()))?;

    symbol
        .as_field_def()
        .ok_or(Error::InvalidSymbol(ident.value.clone(), "FieldDef"))
}

fn coerce_identifier_into_asset_def(identifier: &ast::Identifier) -> Result<ast::AssetDef, Error> {
    match identifier.try_symbol()? {
        ast::Symbol::AssetDef(x) => Ok(x.as_ref().clone()),
        _ => Err(Error::InvalidSymbol(identifier.value.clone(), "AssetDef")),
    }
}

#[derive(Debug, Default)]
pub(crate) struct Context {
    is_asset_expr: bool,
    is_datum_expr: bool,
    is_address_expr: bool,
}

impl Context {
    pub fn enter_asset_expr(&self) -> Self {
        Self {
            is_asset_expr: true,
            is_datum_expr: false,
            is_address_expr: false,
        }
    }

    pub fn enter_datum_expr(&self) -> Self {
        Self {
            is_asset_expr: false,
            is_datum_expr: true,
            is_address_expr: false,
        }
    }

    pub fn enter_address_expr(&self) -> Self {
        Self {
            is_asset_expr: false,
            is_datum_expr: false,
            is_address_expr: true,
        }
    }

    pub fn is_address_expr(&self) -> bool {
        self.is_address_expr
    }

    pub fn is_asset_expr(&self) -> bool {
        self.is_asset_expr
    }

    pub fn is_datum_expr(&self) -> bool {
        self.is_datum_expr
    }
}

pub(crate) trait IntoLower {
    type Output;

    fn into_lower(&self, ctx: &Context) -> Result<Self::Output, Error>;
}

impl<T> IntoLower for Option<&T>
where
    T: IntoLower,
{
    type Output = Option<T::Output>;

    fn into_lower(&self, ctx: &Context) -> Result<Self::Output, Error> {
        self.map(|x| x.into_lower(ctx)).transpose()
    }
}

impl<T> IntoLower for Box<T>
where
    T: IntoLower,
{
    type Output = T::Output;

    fn into_lower(&self, ctx: &Context) -> Result<Self::Output, Error> {
        self.as_ref().into_lower(ctx)
    }
}

impl IntoLower for ast::Identifier {
    type Output = ir::Expression;

    fn into_lower(&self, ctx: &Context) -> Result<Self::Output, Error> {
        let symbol = self
            .symbol
            .as_ref()
            .ok_or(Error::MissingAnalyzePhase(self.value.clone()))?;

        match symbol {
            ast::Symbol::ParamVar(n, ty) => {
                Ok(ir::Param::ExpectValue(n.to_lowercase().clone(), ty.into_lower(ctx)?).into())
            }
            ast::Symbol::LocalExpr(expr) => Ok(expr.into_lower(ctx)?),
            ast::Symbol::PartyDef(x) => Ok(ir::Param::ExpectValue(
                x.name.value.to_lowercase().clone(),
                ir::Type::Address,
            )
            .into()),
            ast::Symbol::Input(def) => {
                let inner = def.into_lower(ctx)?.utxos;

                let out = if ctx.is_asset_expr() {
                    ir::Coerce::IntoAssets(inner).into()
                } else if ctx.is_datum_expr() {
                    ir::Coerce::IntoDatum(inner).into()
                } else {
                    inner
                };

                Ok(out)
            }
            ast::Symbol::Fees => Ok(ir::Param::ExpectFees.into()),
            ast::Symbol::EnvVar(n, ty) => {
                Ok(ir::Param::ExpectValue(n.to_lowercase().clone(), ty.into_lower(ctx)?).into())
            }
            ast::Symbol::PolicyDef(x) => {
                let policy = x.into_lower(ctx)?;

                if ctx.is_address_expr() {
                    Ok(ir::CompilerOp::BuildScriptAddress(policy.hash).into())
                } else {
                    Ok(policy.hash)
                }
            }
            ast::Symbol::Output(index) => Ok(ir::Expression::Number(*index as i128)),
            _ => {
                dbg!(&self);
                todo!();
            }
        }
    }
}

impl IntoLower for ast::UtxoRef {
    type Output = ir::Expression;

    fn into_lower(&self, _: &Context) -> Result<Self::Output, Error> {
        let x = ir::Expression::UtxoRefs(vec![UtxoRef {
            txid: self.txid.clone(),
            index: self.index as u32,
        }]);

        Ok(x)
    }
}

impl IntoLower for ast::StructConstructor {
    type Output = ir::StructExpr;

    fn into_lower(&self, ctx: &Context) -> Result<Self::Output, Error> {
        let type_def = expect_type_def(&self.r#type)
            .or_else(|_| {
                expect_alias_def(&self.r#type).and_then(|alias_def| {
                    alias_def.resolve_alias_chain().ok_or_else(|| {
                        Error::InvalidAst("Alias does not resolve to a TypeDef".to_string())
                    })
                })
            })
            .map_err(|_| Error::InvalidSymbol(self.r#type.value.clone(), "TypeDef or AliasDef"))?;

        let constructor = type_def
            .find_case_index(&self.case.name.value)
            .ok_or(Error::InvalidAst("case not found".to_string()))?;

        let case_def = expect_case_def(&self.case.name)?;

        let mut fields = vec![];

        for (index, field_def) in case_def.fields.iter().enumerate() {
            let value = self.case.find_field_value(&field_def.name.value);

            if let Some(value) = value {
                fields.push(value.into_lower(ctx)?);
            } else {
                let spread_target = self
                    .case
                    .spread
                    .as_ref()
                    .expect("spread must be set for missing explicit field")
                    .into_lower(ctx)?;

                fields.push(ir::Expression::EvalBuiltIn(Box::new(
                    ir::BuiltInOp::Property(spread_target, ir::Expression::Number(index as i128)),
                )));
            }
        }

        Ok(ir::StructExpr {
            constructor,
            fields,
        })
    }
}

impl IntoLower for ast::PolicyField {
    type Output = ir::Expression;

    fn into_lower(&self, ctx: &Context) -> Result<Self::Output, Error> {
        match self {
            ast::PolicyField::Hash(x) => x.into_lower(ctx),
            ast::PolicyField::Script(x) => x.into_lower(ctx),
            ast::PolicyField::Ref(x) => x.into_lower(ctx),
        }
    }
}

impl IntoLower for ast::PolicyDef {
    type Output = ir::PolicyExpr;

    fn into_lower(&self, ctx: &Context) -> Result<Self::Output, Error> {
        match &self.value {
            ast::PolicyValue::Assign(x) => {
                let out = ir::PolicyExpr {
                    name: self.name.value.clone(),
                    hash: ir::Expression::Hash(hex_decode(&x.value)?),
                    script: ir::ScriptSource::expect_parameter(self.name.value.clone()),
                };

                Ok(out)
            }
            ast::PolicyValue::Constructor(x) => {
                let hash = x
                    .find_field("hash")
                    .ok_or(Error::InvalidAst("Missing policy hash".to_string()))?
                    .into_lower(ctx)?;

                let rf = x.find_field("ref").map(|x| x.into_lower(ctx)).transpose()?;

                let script = x
                    .find_field("script")
                    .map(|x| x.into_lower(ctx))
                    .transpose()?;

                let script = match (rf, script) {
                    (Some(rf), Some(script)) => ir::ScriptSource::new_ref(rf, script),
                    (Some(rf), None) => {
                        ir::ScriptSource::expect_ref_input(self.name.value.clone(), rf)
                    }
                    (None, Some(script)) => ir::ScriptSource::new_embedded(script),
                    (None, None) => ir::ScriptSource::expect_parameter(self.name.value.clone()),
                };

                Ok(ir::PolicyExpr {
                    name: self.name.value.clone(),
                    hash,
                    script,
                })
            }
        }
    }
}

impl IntoLower for ast::Type {
    type Output = ir::Type;

    fn into_lower(&self, _: &Context) -> Result<Self::Output, Error> {
        match self {
            ast::Type::Undefined => Ok(ir::Type::Undefined),
            ast::Type::Unit => Ok(ir::Type::Unit),
            ast::Type::Int => Ok(ir::Type::Int),
            ast::Type::Bool => Ok(ir::Type::Bool),
            ast::Type::Bytes => Ok(ir::Type::Bytes),
            ast::Type::Address => Ok(ir::Type::Address),
            ast::Type::Utxo => Ok(ir::Type::Utxo),
            ast::Type::UtxoRef => Ok(ir::Type::UtxoRef),
            ast::Type::AnyAsset => Ok(ir::Type::AnyAsset),
            ast::Type::List(_) => Ok(ir::Type::List),
            ast::Type::Map(_, _) => Ok(ir::Type::Map),
            ast::Type::Custom(x) => Ok(ir::Type::Custom(x.value.clone())),
        }
    }
}

impl IntoLower for ast::AddOp {
    type Output = ir::Expression;

    fn into_lower(&self, ctx: &Context) -> Result<Self::Output, Error> {
        let left = self.lhs.into_lower(ctx)?;
        let right = self.rhs.into_lower(ctx)?;

        Ok(ir::Expression::EvalBuiltIn(Box::new(ir::BuiltInOp::Add(
            left, right,
        ))))
    }
}

impl IntoLower for ast::SubOp {
    type Output = ir::Expression;

    fn into_lower(&self, ctx: &Context) -> Result<Self::Output, Error> {
        let left = self.lhs.into_lower(ctx)?;
        let right = self.rhs.into_lower(ctx)?;

        Ok(ir::Expression::EvalBuiltIn(Box::new(ir::BuiltInOp::Sub(
            left, right,
        ))))
    }
}

impl IntoLower for ast::ConcatOp {
    type Output = ir::Expression;

    fn into_lower(&self, ctx: &Context) -> Result<Self::Output, Error> {
        let left = self.lhs.into_lower(ctx)?;
        let right = self.rhs.into_lower(ctx)?;

        Ok(ir::Expression::EvalBuiltIn(Box::new(
            ir::BuiltInOp::Concat(left, right),
        )))
    }
}

impl IntoLower for ast::NegateOp {
    type Output = ir::Expression;

    fn into_lower(&self, ctx: &Context) -> Result<Self::Output, Error> {
        let operand = self.operand.into_lower(ctx)?;

        Ok(ir::Expression::EvalBuiltIn(Box::new(
            ir::BuiltInOp::Negate(operand),
        )))
    }
}

impl IntoLower for ast::PropertyOp {
    type Output = ir::Expression;

    fn into_lower(&self, ctx: &Context) -> Result<Self::Output, Error> {
        let object = self.operand.into_lower(ctx)?;

        let ty = self
            .operand
            .target_type()
            .ok_or(Error::MissingAnalyzePhase(format!("{0:?}", self.operand)))?;

        let prop_index =
            ty.property_index(*self.property.clone())
                .ok_or(Error::InvalidProperty(
                    format!("{:?}", self.property),
                    ty.to_string(),
                ))?;

        Ok(ir::Expression::EvalBuiltIn(Box::new(
            ir::BuiltInOp::Property(object, prop_index.into_lower(ctx)?),
        )))
    }
}

impl IntoLower for ast::ListConstructor {
    type Output = Vec<ir::Expression>;

    fn into_lower(&self, ctx: &Context) -> Result<Self::Output, Error> {
        let elements = self
            .elements
            .iter()
            .map(|x| x.into_lower(ctx))
            .collect::<Result<Vec<_>, _>>()?;

        Ok(elements)
    }
}

impl IntoLower for ast::MapConstructor {
    type Output = ir::Expression;

    fn into_lower(&self, ctx: &Context) -> Result<Self::Output, Error> {
        let pairs = self
            .fields
            .iter()
            .map(|field| {
                let key = field.key.into_lower(ctx)?;
                let value = field.value.into_lower(ctx)?;
                Ok((key, value))
            })
            .collect::<Result<Vec<_>, _>>()?;

        Ok(ir::Expression::Map(pairs))
    }
}

impl IntoLower for ast::DataExpr {
    type Output = ir::Expression;

    fn into_lower(&self, ctx: &Context) -> Result<Self::Output, Error> {
        let out = match self {
            ast::DataExpr::None => ir::Expression::None,
            ast::DataExpr::Number(x) => Self::Output::Number(*x as i128),
            ast::DataExpr::Bool(x) => ir::Expression::Bool(*x),
            ast::DataExpr::String(x) => ir::Expression::String(x.value.clone()),
            ast::DataExpr::HexString(x) => ir::Expression::Bytes(hex_decode(&x.value)?),
            ast::DataExpr::StructConstructor(x) => ir::Expression::Struct(x.into_lower(ctx)?),
            ast::DataExpr::ListConstructor(x) => ir::Expression::List(x.into_lower(ctx)?),
            ast::DataExpr::MapConstructor(x) => x.into_lower(ctx)?,
            ast::DataExpr::StaticAssetConstructor(x) => x.into_lower(ctx)?,
            ast::DataExpr::AnyAssetConstructor(x) => x.into_lower(ctx)?,
            ast::DataExpr::Unit => ir::Expression::Struct(ir::StructExpr::unit()),
            ast::DataExpr::Identifier(x) => x.into_lower(ctx)?,
            ast::DataExpr::AddOp(x) => x.into_lower(ctx)?,
            ast::DataExpr::SubOp(x) => x.into_lower(ctx)?,
            ast::DataExpr::ConcatOp(x) => x.into_lower(ctx)?,
            ast::DataExpr::NegateOp(x) => x.into_lower(ctx)?,
            ast::DataExpr::PropertyOp(x) => x.into_lower(ctx)?,
            ast::DataExpr::UtxoRef(x) => x.into_lower(ctx)?,
            ast::DataExpr::MinUtxo(x) => ir::Expression::EvalCompiler(Box::new(
                ir::CompilerOp::ComputeMinUtxo(x.into_lower(ctx)?),
            )),
            ast::DataExpr::ComputeTipSlot => {
                ir::Expression::EvalCompiler(Box::new(ir::CompilerOp::ComputeTipSlot))
            }
<<<<<<< HEAD
            ast::DataExpr::AddressPaymentPart(x) => ir::Expression::AdHocDirective(Box::new(x.into_lower(ctx)?)),
            ast::DataExpr::AddressStakingPart(x) => ir::Expression::AdHocDirective(Box::new(x.into_lower(ctx)?)),
=======
            ast::DataExpr::SlotToTime(x) => ir::Expression::EvalCompiler(Box::new(
                ir::CompilerOp::ComputeSlotToTime(x.into_lower(ctx)?),
            )),
            ast::DataExpr::TimeToSlot(x) => ir::Expression::EvalCompiler(Box::new(
                ir::CompilerOp::ComputeTimeToSlot(x.into_lower(ctx)?),
            )),
>>>>>>> 1784858e
        };

        Ok(out)
    }
}

impl IntoLower for ast::StaticAssetConstructor {
    type Output = ir::Expression;

    fn into_lower(&self, ctx: &Context) -> Result<Self::Output, Error> {
        let asset_def = coerce_identifier_into_asset_def(&self.r#type)?;

        let policy = asset_def.policy.into_lower(ctx)?;
        let asset_name = asset_def.asset_name.into_lower(ctx)?;

        let amount = self.amount.into_lower(ctx)?;

        Ok(ir::Expression::Assets(vec![ir::AssetExpr {
            policy,
            asset_name,
            amount,
        }]))
    }
}

impl IntoLower for ast::AnyAssetConstructor {
    type Output = ir::Expression;

    fn into_lower(&self, ctx: &Context) -> Result<Self::Output, Error> {
        let policy = self.policy.into_lower(ctx)?;
        let asset_name = self.asset_name.into_lower(ctx)?;
        let amount = self.amount.into_lower(ctx)?;

        Ok(ir::Expression::Assets(vec![ir::AssetExpr {
            policy,
            asset_name,
            amount,
        }]))
    }
}

impl IntoLower for ast::InputBlockField {
    type Output = ir::Expression;

    fn into_lower(&self, ctx: &Context) -> Result<Self::Output, Error> {
        match self {
            ast::InputBlockField::From(x) => {
                let ctx = ctx.enter_address_expr();
                x.into_lower(&ctx)
            }
            ast::InputBlockField::DatumIs(_) => todo!(),
            ast::InputBlockField::MinAmount(x) => {
                let ctx = ctx.enter_asset_expr();
                x.into_lower(&ctx)
            }
            ast::InputBlockField::Redeemer(x) => {
                let ctx = ctx.enter_datum_expr();
                x.into_lower(&ctx)
            }
            ast::InputBlockField::Ref(x) => x.into_lower(ctx),
        }
    }
}

impl IntoLower for ast::InputBlock {
    type Output = ir::Input;

    fn into_lower(&self, ctx: &Context) -> Result<Self::Output, Error> {
        let from_field = self.find("from");

        let address = from_field.map(|x| x.into_lower(ctx)).transpose()?;

        let min_amount = self
            .find("min_amount")
            .map(|x| x.into_lower(ctx))
            .transpose()?;

        let r#ref = self.find("ref").map(|x| x.into_lower(ctx)).transpose()?;

        let redeemer = self
            .find("redeemer")
            .map(|x| x.into_lower(ctx))
            .transpose()?
            .unwrap_or(ir::Expression::None);

        let query = ir::InputQuery {
            address: address.unwrap_or(ir::Expression::None),
            min_amount: min_amount.unwrap_or(ir::Expression::None),
            r#ref: r#ref.unwrap_or(ir::Expression::None),
            many: self.many,
            collateral: false,
        };

        let param = ir::Param::ExpectInput(self.name.to_lowercase().clone(), query);

        let input = ir::Input {
            name: self.name.to_lowercase().clone(),
            utxos: param.into(),
            redeemer,
        };

        Ok(input)
    }
}

impl IntoLower for ast::OutputBlockField {
    type Output = ir::Expression;

    fn into_lower(&self, ctx: &Context) -> Result<Self::Output, Error> {
        match self {
            ast::OutputBlockField::To(x) => {
                let ctx = ctx.enter_address_expr();
                x.into_lower(&ctx)
            }
            ast::OutputBlockField::Amount(x) => {
                let ctx = ctx.enter_asset_expr();
                x.into_lower(&ctx)
            }
            ast::OutputBlockField::Datum(x) => {
                let ctx = ctx.enter_datum_expr();
                x.into_lower(&ctx)
            }
        }
    }
}

impl IntoLower for ast::OutputBlock {
    type Output = ir::Output;

    fn into_lower(&self, ctx: &Context) -> Result<Self::Output, Error> {
        let address = self.find("to").into_lower(ctx)?.unwrap_or_default();
        let datum = self.find("datum").into_lower(ctx)?.unwrap_or_default();
        let amount = self.find("amount").into_lower(ctx)?.unwrap_or_default();

        Ok(ir::Output {
            address,
            datum,
            amount,
        })
    }
}

impl IntoLower for ast::ValidityBlockField {
    type Output = ir::Expression;

    fn into_lower(&self, ctx: &Context) -> Result<Self::Output, Error> {
        match self {
            ast::ValidityBlockField::SinceSlot(x) => x.into_lower(ctx),
            ast::ValidityBlockField::UntilSlot(x) => x.into_lower(ctx),
        }
    }
}

impl IntoLower for ast::ValidityBlock {
    type Output = ir::Validity;

    fn into_lower(&self, ctx: &Context) -> Result<Self::Output, Error> {
        let since = self.find("since_slot").into_lower(ctx)?.unwrap_or_default();
        let until = self.find("until_slot").into_lower(ctx)?.unwrap_or_default();

        Ok(ir::Validity { since, until })
    }
}

impl IntoLower for ast::MintBlockField {
    type Output = ir::Expression;

    fn into_lower(&self, ctx: &Context) -> Result<Self::Output, Error> {
        match self {
            ast::MintBlockField::Amount(x) => x.into_lower(ctx),
            ast::MintBlockField::Redeemer(x) => x.into_lower(ctx),
        }
    }
}

impl IntoLower for ast::MintBlock {
    type Output = ir::Mint;

    fn into_lower(&self, ctx: &Context) -> Result<Self::Output, Error> {
        let amount = self.find("amount").into_lower(ctx)?.unwrap_or_default();
        let redeemer = self.find("redeemer").into_lower(ctx)?.unwrap_or_default();

        Ok(ir::Mint { amount, redeemer })
    }
}

impl IntoLower for ast::MetadataBlockField {
    type Output = ir::Metadata;
    fn into_lower(&self, ctx: &Context) -> Result<Self::Output, Error> {
        Ok(ir::Metadata {
            key: self.key.into_lower(ctx)?,
            value: self.value.into_lower(ctx)?,
        })
    }
}

impl IntoLower for ast::MetadataBlock {
    type Output = Vec<ir::Metadata>;

    fn into_lower(&self, ctx: &Context) -> Result<Self::Output, Error> {
        let fields = self
            .fields
            .iter()
            .map(|metadata_field| metadata_field.into_lower(ctx))
            .collect::<Result<Vec<_>, _>>()?;

        Ok(fields)
    }
}

impl IntoLower for ast::ChainSpecificBlock {
    type Output = ir::AdHocDirective;

    fn into_lower(&self, ctx: &Context) -> Result<Self::Output, Error> {
        match self {
            ast::ChainSpecificBlock::Cardano(x) => x.into_lower(ctx),
        }
    }
}

impl IntoLower for ast::ReferenceBlock {
    type Output = ir::Expression;

    fn into_lower(&self, ctx: &Context) -> Result<Self::Output, Error> {
        self.r#ref.into_lower(ctx)
    }
}

impl IntoLower for ast::CollateralBlockField {
    type Output = ir::Expression;

    fn into_lower(&self, ctx: &Context) -> Result<Self::Output, Error> {
        match self {
            ast::CollateralBlockField::From(x) => x.into_lower(ctx),
            ast::CollateralBlockField::MinAmount(x) => x.into_lower(ctx),
            ast::CollateralBlockField::Ref(x) => x.into_lower(ctx),
        }
    }
}

impl IntoLower for ast::CollateralBlock {
    type Output = ir::Collateral;

    fn into_lower(&self, ctx: &Context) -> Result<Self::Output, Error> {
        let from = self.find("from").map(|x| x.into_lower(ctx)).transpose()?;

        let min_amount = self
            .find("min_amount")
            .map(|x| x.into_lower(ctx))
            .transpose()?;

        let r#ref = self.find("ref").map(|x| x.into_lower(ctx)).transpose()?;

        let query = ir::InputQuery {
            address: from.unwrap_or(ir::Expression::None),
            min_amount: min_amount.unwrap_or(ir::Expression::None),
            r#ref: r#ref.unwrap_or(ir::Expression::None),
            many: false,
            collateral: true,
        };

        let param = ir::Param::ExpectInput("collateral".to_string(), query);

        let collateral = ir::Collateral {
            utxos: param.into(),
        };

        Ok(collateral)
    }
}

impl IntoLower for ast::SignersBlock {
    type Output = ir::Signers;

    fn into_lower(&self, ctx: &Context) -> Result<Self::Output, Error> {
        Ok(ir::Signers {
            signers: self
                .signers
                .iter()
                .map(|x| x.into_lower(ctx))
                .collect::<Result<Vec<_>, _>>()?,
        })
    }
}

impl IntoLower for ast::TxDef {
    type Output = ir::Tx;

    fn into_lower(&self, ctx: &Context) -> Result<Self::Output, Error> {
        let ir = ir::Tx {
            references: self
                .references
                .iter()
                .map(|x| x.into_lower(ctx))
                .collect::<Result<Vec<_>, _>>()?,
            inputs: self
                .inputs
                .iter()
                .map(|x| x.into_lower(ctx))
                .collect::<Result<Vec<_>, _>>()?,
            outputs: self
                .outputs
                .iter()
                .map(|x| x.into_lower(ctx))
                .collect::<Result<Vec<_>, _>>()?,
            validity: self
                .validity
                .as_ref()
                .map(|x| x.into_lower(ctx))
                .transpose()?,
            mints: self
                .mints
                .iter()
                .map(|x| x.into_lower(ctx))
                .collect::<Result<Vec<_>, _>>()?,
            burns: self
                .burns
                .iter()
                .map(|x| x.into_lower(ctx))
                .collect::<Result<Vec<_>, _>>()?,
            adhoc: self
                .adhoc
                .iter()
                .map(|x| x.into_lower(ctx))
                .collect::<Result<Vec<_>, _>>()?,
            fees: ir::Param::ExpectFees.into(),
            collateral: self
                .collateral
                .iter()
                .map(|x| x.into_lower(ctx))
                .collect::<Result<Vec<_>, _>>()?,
            signers: self
                .signers
                .as_ref()
                .map(|x| x.into_lower(ctx))
                .transpose()?,
            metadata: self
                .metadata
                .as_ref()
                .map(|x| x.into_lower(ctx))
                .transpose()?
                .unwrap_or(vec![]),
        };

        Ok(ir)
    }
}

pub fn lower_tx(ast: &ast::TxDef) -> Result<ir::Tx, Error> {
    let ctx = &Context::default();

    let tx = ast.into_lower(ctx)?;

    Ok(tx)
}

/// Lowers the Tx3 language to the intermediate representation.
///
/// This function takes an AST and converts it into the intermediate
/// representation (IR) of the Tx3 language.
///
/// # Arguments
///
/// * `ast` - The AST to lower
///
/// # Returns
///
/// * `Result<ir::Program, Error>` - The lowered intermediate representation
pub fn lower(ast: &ast::Program, template: &str) -> Result<ir::Tx, Error> {
    let tx = ast
        .txs
        .iter()
        .find(|x| x.name.value == template)
        .ok_or(Error::InvalidAst("tx not found".to_string()))?;

    lower_tx(tx)
}

#[cfg(test)]
mod tests {
    use assert_json_diff::assert_json_eq;
    use paste::paste;

    use super::*;
    use crate::parsing::{self};

    fn make_snapshot_if_missing(example: &str, name: &str, tx: &ir::Tx) {
        let manifest_dir = env!("CARGO_MANIFEST_DIR");

        let path = format!("{}/../../examples/{}.{}.tir", manifest_dir, example, name);

        if !std::fs::exists(&path).unwrap() {
            let ir = serde_json::to_string_pretty(tx).unwrap();
            std::fs::write(&path, ir).unwrap();
        }
    }

    fn test_lowering_example(example: &str) {
        let manifest_dir = env!("CARGO_MANIFEST_DIR");
        let mut program = parsing::parse_well_known_example(example);

        crate::analyzing::analyze(&mut program).ok().unwrap();

        for tx in program.txs.iter() {
            let tir = lower(&program, &tx.name.value).unwrap();

            make_snapshot_if_missing(example, &tx.name.value, &tir);

            let tir_file = format!(
                "{}/../../examples/{}.{}.tir",
                manifest_dir, example, tx.name.value
            );

            let expected = std::fs::read_to_string(tir_file).unwrap();
            let expected: ir::Tx = serde_json::from_str(&expected).unwrap();

            assert_json_eq!(tir, expected);
        }
    }

    #[macro_export]
    macro_rules! test_lowering {
        ($name:ident) => {
            paste! {
                #[test]
                fn [<test_example_ $name>]() {
                    test_lowering_example(stringify!($name));
                }
            }
        };
    }

    test_lowering!(lang_tour);

    test_lowering!(transfer);

    test_lowering!(swap);

    test_lowering!(asteria);

    test_lowering!(vesting);

    test_lowering!(faucet);

    test_lowering!(input_datum);

    test_lowering!(env_vars);

    test_lowering!(local_vars);

    test_lowering!(cardano_witness);

    test_lowering!(reference_script);

    test_lowering!(withdrawal);
    test_lowering!(map);
    test_lowering!(burn);

    test_lowering!(min_utxo);

    test_lowering!(donation);

    test_lowering!(list_concat);

    test_lowering!(party_serialization);
}<|MERGE_RESOLUTION|>--- conflicted
+++ resolved
@@ -491,17 +491,18 @@
             ast::DataExpr::ComputeTipSlot => {
                 ir::Expression::EvalCompiler(Box::new(ir::CompilerOp::ComputeTipSlot))
             }
-<<<<<<< HEAD
-            ast::DataExpr::AddressPaymentPart(x) => ir::Expression::AdHocDirective(Box::new(x.into_lower(ctx)?)),
-            ast::DataExpr::AddressStakingPart(x) => ir::Expression::AdHocDirective(Box::new(x.into_lower(ctx)?)),
-=======
+            ast::DataExpr::AddressPaymentPart(x) => {
+                ir::Expression::AdHocDirective(Box::new(x.into_lower(ctx)?))
+            }
+            ast::DataExpr::AddressStakingPart(x) => {
+                ir::Expression::AdHocDirective(Box::new(x.into_lower(ctx)?))
+            }
             ast::DataExpr::SlotToTime(x) => ir::Expression::EvalCompiler(Box::new(
                 ir::CompilerOp::ComputeSlotToTime(x.into_lower(ctx)?),
             )),
             ast::DataExpr::TimeToSlot(x) => ir::Expression::EvalCompiler(Box::new(
                 ir::CompilerOp::ComputeTimeToSlot(x.into_lower(ctx)?),
             )),
->>>>>>> 1784858e
         };
 
         Ok(out)
