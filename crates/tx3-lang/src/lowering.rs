--- conflicted
+++ resolved
@@ -903,11 +903,8 @@
 
     test_lowering!(cardano_witness);
 
-<<<<<<< HEAD
     test_lowering!(reference_script);
 
     test_lowering!(withdrawal);
-=======
     test_lowering!(burn);
->>>>>>> fea738b0
 }