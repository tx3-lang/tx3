--- conflicted
+++ resolved
@@ -905,9 +905,7 @@
 
     test_lowering!(min_utxo);
 
-<<<<<<< HEAD
     test_lowering!(donation);
-=======
+
     test_lowering!(list_concat);
->>>>>>> d5e8a79d
 }