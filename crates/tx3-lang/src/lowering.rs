//! Lowers the Tx3 language to the intermediate representation.
//!
//! This module takes an AST and performs lowering on it. It converts the AST
//! into the intermediate representation (IR) of the Tx3 language.

use crate::ast;
use crate::ir;
use crate::UtxoRef;

#[derive(Debug, thiserror::Error)]
pub enum Error {
    #[error("missing analyze phase for {0}")]
    MissingAnalyzePhase(String),

    #[error("symbol '{0}' expected to be '{1}'")]
    InvalidSymbol(String, &'static str),

    #[error("symbol '{0}' expected to be of type '{1}'")]
    InvalidSymbolType(String, &'static str),

    #[error("invalid ast: {0}")]
    InvalidAst(String),

    #[error("invalid property {0} on type {1:?}")]
    InvalidProperty(String, String),

    #[error("missing required field {0} for {1:?}")]
    MissingRequiredField(String, &'static str),

    #[error("failed to decode hex string {0}")]
    DecodeHexError(String),
}

#[inline]
fn hex_decode(s: &str) -> Result<Vec<u8>, Error> {
    hex::decode(s).map_err(|_| Error::DecodeHexError(s.to_string()))
}

fn expect_type_def(ident: &ast::Identifier) -> Result<&ast::TypeDef, Error> {
    let symbol = ident
        .symbol
        .as_ref()
        .ok_or(Error::MissingAnalyzePhase(ident.value.clone()))?;

    symbol
        .as_type_def()
        .ok_or(Error::InvalidSymbol(ident.value.clone(), "TypeDef"))
}

fn expect_case_def(ident: &ast::Identifier) -> Result<&ast::VariantCase, Error> {
    let symbol = ident
        .symbol
        .as_ref()
        .ok_or(Error::MissingAnalyzePhase(ident.value.clone()))?;

    symbol
        .as_variant_case()
        .ok_or(Error::InvalidSymbol(ident.value.clone(), "VariantCase"))
}

#[allow(dead_code)]
fn expect_field_def(ident: &ast::Identifier) -> Result<&ast::RecordField, Error> {
    let symbol = ident
        .symbol
        .as_ref()
        .ok_or(Error::MissingAnalyzePhase(ident.value.clone()))?;

    symbol
        .as_field_def()
        .ok_or(Error::InvalidSymbol(ident.value.clone(), "FieldDef"))
}

fn coerce_identifier_into_asset_def(identifier: &ast::Identifier) -> Result<ast::AssetDef, Error> {
    match identifier.try_symbol()? {
        ast::Symbol::AssetDef(x) => Ok(x.as_ref().clone()),
        _ => Err(Error::InvalidSymbol(identifier.value.clone(), "AssetDef")),
    }
}

#[derive(Debug, Default)]
pub(crate) struct Context {
    is_asset_expr: bool,
    is_datum_expr: bool,
    is_address_expr: bool,
}

impl Context {
    pub fn enter_asset_expr(&self) -> Self {
        Self {
            is_asset_expr: true,
            is_datum_expr: false,
            is_address_expr: false,
        }
    }

    pub fn enter_datum_expr(&self) -> Self {
        Self {
            is_asset_expr: false,
            is_datum_expr: true,
            is_address_expr: false,
        }
    }

    pub fn enter_address_expr(&self) -> Self {
        Self {
            is_asset_expr: false,
            is_datum_expr: false,
            is_address_expr: true,
        }
    }

    pub fn is_address_expr(&self) -> bool {
        self.is_address_expr
    }

    pub fn is_asset_expr(&self) -> bool {
        self.is_asset_expr
    }

    pub fn is_datum_expr(&self) -> bool {
        self.is_datum_expr
    }
}

pub(crate) trait IntoLower {
    type Output;

    fn into_lower(&self, ctx: &Context) -> Result<Self::Output, Error>;
}

impl<T> IntoLower for Option<&T>
where
    T: IntoLower,
{
    type Output = Option<T::Output>;

    fn into_lower(&self, ctx: &Context) -> Result<Self::Output, Error> {
        self.map(|x| x.into_lower(ctx)).transpose()
    }
}

impl<T> IntoLower for Box<T>
where
    T: IntoLower,
{
    type Output = T::Output;

    fn into_lower(&self, ctx: &Context) -> Result<Self::Output, Error> {
        self.as_ref().into_lower(ctx)
    }
}

impl IntoLower for ast::Identifier {
    type Output = ir::Expression;

    fn into_lower(&self, ctx: &Context) -> Result<Self::Output, Error> {
        let symbol = self
            .symbol
            .as_ref()
            .ok_or(Error::MissingAnalyzePhase(self.value.clone()))?;

        match symbol {
            ast::Symbol::ParamVar(n, ty) => {
                Ok(ir::Param::ExpectValue(n.to_lowercase().clone(), ty.into_lower(ctx)?).into())
            }
            ast::Symbol::LocalExpr(expr) => Ok(expr.into_lower(ctx)?),
            ast::Symbol::PartyDef(x) => Ok(ir::Param::ExpectValue(
                x.name.value.to_lowercase().clone(),
                ir::Type::Address,
            )
            .into()),
            ast::Symbol::Input(def) => {
                let inner = def.into_lower(ctx)?.utxos;

                let out = if ctx.is_asset_expr() {
                    ir::Coerce::IntoAssets(inner).into()
                } else if ctx.is_datum_expr() {
                    ir::Coerce::IntoDatum(inner).into()
                } else {
                    inner
                };

                Ok(out)
            }
            ast::Symbol::Fees => Ok(ir::Param::ExpectFees.into()),
            ast::Symbol::EnvVar(n, ty) => {
                Ok(ir::Param::ExpectValue(n.to_lowercase().clone(), ty.into_lower(ctx)?).into())
            }
            ast::Symbol::PolicyDef(x) => {
                let policy = x.into_lower(ctx)?;

                if ctx.is_address_expr() {
                    Ok(ir::CompilerOp::BuildScriptAddress(policy.hash).into())
                } else {
                    Ok(policy.hash)
                }
            }
            _ => {
                dbg!(&self);
                todo!();
            }
        }
    }
}

impl IntoLower for ast::UtxoRef {
    type Output = ir::Expression;

    fn into_lower(&self, _: &Context) -> Result<Self::Output, Error> {
        let x = ir::Expression::UtxoRefs(vec![UtxoRef {
            txid: self.txid.clone(),
            index: self.index as u32,
        }]);

        Ok(x)
    }
}

impl IntoLower for ast::StructConstructor {
    type Output = ir::StructExpr;

    fn into_lower(&self, ctx: &Context) -> Result<Self::Output, Error> {
        let type_def = expect_type_def(&self.r#type)?;

        let constructor = type_def
            .find_case_index(&self.case.name.value)
            .ok_or(Error::InvalidAst("case not found".to_string()))?;

        let case_def = expect_case_def(&self.case.name)?;

        let mut fields = vec![];

        for (index, field_def) in case_def.fields.iter().enumerate() {
            let value = self.case.find_field_value(&field_def.name.value);

            if let Some(value) = value {
                fields.push(value.into_lower(ctx)?);
            } else {
                let spread_target = self
                    .case
                    .spread
                    .as_ref()
                    .expect("spread must be set for missing explicit field")
                    .into_lower(ctx)?;

                fields.push(ir::Expression::EvalBuiltIn(Box::new(
                    ir::BuiltInOp::Property(spread_target, index),
                )));
            }
        }

        Ok(ir::StructExpr {
            constructor,
            fields,
        })
    }
}

impl IntoLower for ast::PolicyField {
    type Output = ir::Expression;

    fn into_lower(&self, ctx: &Context) -> Result<Self::Output, Error> {
        match self {
            ast::PolicyField::Hash(x) => x.into_lower(ctx),
            ast::PolicyField::Script(x) => x.into_lower(ctx),
            ast::PolicyField::Ref(x) => x.into_lower(ctx),
        }
    }
}

impl IntoLower for ast::PolicyDef {
    type Output = ir::PolicyExpr;

    fn into_lower(&self, ctx: &Context) -> Result<Self::Output, Error> {
        match &self.value {
            ast::PolicyValue::Assign(x) => {
                let out = ir::PolicyExpr {
                    name: self.name.value.clone(),
                    hash: ir::Expression::Hash(hex_decode(&x.value)?),
                    script: ir::ScriptSource::expect_parameter(self.name.value.clone()),
                };

                Ok(out)
            }
            ast::PolicyValue::Constructor(x) => {
                let hash = x
                    .find_field("hash")
                    .ok_or(Error::InvalidAst("Missing policy hash".to_string()))?
                    .into_lower(ctx)?;

                let rf = x.find_field("ref").map(|x| x.into_lower(ctx)).transpose()?;

                let script = x
                    .find_field("script")
                    .map(|x| x.into_lower(ctx))
                    .transpose()?;

                let script = match (rf, script) {
                    (Some(rf), Some(script)) => ir::ScriptSource::new_ref(rf, script),
                    (Some(rf), None) => {
                        ir::ScriptSource::expect_ref_input(self.name.value.clone(), rf)
                    }
                    (None, Some(script)) => ir::ScriptSource::new_embedded(script),
                    (None, None) => ir::ScriptSource::expect_parameter(self.name.value.clone()),
                };

                Ok(ir::PolicyExpr {
                    name: self.name.value.clone(),
                    hash,
                    script,
                })
            }
        }
    }
}

impl IntoLower for ast::Type {
    type Output = ir::Type;

    fn into_lower(&self, _: &Context) -> Result<Self::Output, Error> {
        match self {
            ast::Type::Undefined => Ok(ir::Type::Undefined),
            ast::Type::Unit => Ok(ir::Type::Unit),
            ast::Type::Int => Ok(ir::Type::Int),
            ast::Type::Bool => Ok(ir::Type::Bool),
            ast::Type::Bytes => Ok(ir::Type::Bytes),
            ast::Type::Address => Ok(ir::Type::Address),
            ast::Type::Utxo => Ok(ir::Type::Utxo),
            ast::Type::UtxoRef => Ok(ir::Type::UtxoRef),
            ast::Type::AnyAsset => Ok(ir::Type::AnyAsset),
            ast::Type::List(_) => Ok(ir::Type::List),
            ast::Type::Map(_, _) => Ok(ir::Type::Map),
            ast::Type::Custom(x) => Ok(ir::Type::Custom(x.value.clone())),
        }
    }
}

impl IntoLower for ast::AddOp {
    type Output = ir::Expression;

    fn into_lower(&self, ctx: &Context) -> Result<Self::Output, Error> {
        let left = self.lhs.into_lower(ctx)?;
        let right = self.rhs.into_lower(ctx)?;

        Ok(ir::Expression::EvalBuiltIn(Box::new(ir::BuiltInOp::Add(
            left, right,
        ))))
    }
}

impl IntoLower for ast::SubOp {
    type Output = ir::Expression;

    fn into_lower(&self, ctx: &Context) -> Result<Self::Output, Error> {
        let left = self.lhs.into_lower(ctx)?;
        let right = self.rhs.into_lower(ctx)?;

        Ok(ir::Expression::EvalBuiltIn(Box::new(ir::BuiltInOp::Sub(
            left, right,
        ))))
    }
}

impl IntoLower for ast::ConcatOp {
    type Output = ir::Expression;

    fn into_lower(&self, ctx: &Context) -> Result<Self::Output, Error> {
        let left = self.lhs.into_lower(ctx)?;
        let right = self.rhs.into_lower(ctx)?;

        Ok(ir::Expression::EvalBuiltIn(Box::new(
            ir::BuiltInOp::Concat(left, right),
        )))
    }
}

impl IntoLower for ast::NegateOp {
    type Output = ir::Expression;

    fn into_lower(&self, ctx: &Context) -> Result<Self::Output, Error> {
        let operand = self.operand.into_lower(ctx)?;

        Ok(ir::Expression::EvalBuiltIn(Box::new(
            ir::BuiltInOp::Negate(operand),
        )))
    }
}

impl IntoLower for ast::PropertyOp {
    type Output = ir::Expression;

    fn into_lower(&self, ctx: &Context) -> Result<Self::Output, Error> {
        let object = self.operand.into_lower(ctx)?;

        let ty = self
            .operand
            .target_type()
            .ok_or(Error::MissingAnalyzePhase(format!("{0:?}", self.operand)))?;

        let prop_index = ty
            .property_index(&self.property.value)
            .ok_or(Error::InvalidProperty(
                self.property.value.clone(),
                ty.to_string(),
            ))?;

        Ok(ir::Expression::EvalBuiltIn(Box::new(
            ir::BuiltInOp::Property(object, prop_index),
        )))
    }
}

impl IntoLower for ast::ListConstructor {
    type Output = Vec<ir::Expression>;

    fn into_lower(&self, ctx: &Context) -> Result<Self::Output, Error> {
        let elements = self
            .elements
            .iter()
            .map(|x| x.into_lower(ctx))
            .collect::<Result<Vec<_>, _>>()?;

        Ok(elements)
    }
}

impl IntoLower for ast::MapConstructor {
    type Output = ir::Expression;

    fn into_lower(&self, ctx: &Context) -> Result<Self::Output, Error> {
        let pairs = self
            .fields
            .iter()
            .map(|field| {
                let key = field.key.into_lower(ctx)?;
                let value = field.value.into_lower(ctx)?;
                Ok((key, value))
            })
            .collect::<Result<Vec<_>, _>>()?;

        Ok(ir::Expression::Map(pairs))
    }
}

impl IntoLower for ast::DataExpr {
    type Output = ir::Expression;

    fn into_lower(&self, ctx: &Context) -> Result<Self::Output, Error> {
        let out = match self {
            ast::DataExpr::None => ir::Expression::None,
            ast::DataExpr::Number(x) => Self::Output::Number(*x as i128),
            ast::DataExpr::Bool(x) => ir::Expression::Bool(*x),
            ast::DataExpr::String(x) => ir::Expression::String(x.value.clone()),
            ast::DataExpr::HexString(x) => ir::Expression::Bytes(hex_decode(&x.value)?),
            ast::DataExpr::StructConstructor(x) => ir::Expression::Struct(x.into_lower(ctx)?),
            ast::DataExpr::ListConstructor(x) => ir::Expression::List(x.into_lower(ctx)?),
            ast::DataExpr::MapConstructor(x) => x.into_lower(ctx)?,
            ast::DataExpr::StaticAssetConstructor(x) => x.into_lower(ctx)?,
            ast::DataExpr::AnyAssetConstructor(x) => x.into_lower(ctx)?,
            ast::DataExpr::Unit => ir::Expression::Struct(ir::StructExpr::unit()),
            ast::DataExpr::Identifier(x) => x.into_lower(ctx)?,
            ast::DataExpr::AddOp(x) => x.into_lower(ctx)?,
            ast::DataExpr::SubOp(x) => x.into_lower(ctx)?,
            ast::DataExpr::ConcatOp(x) => x.into_lower(ctx)?,
            ast::DataExpr::NegateOp(x) => x.into_lower(ctx)?,
            ast::DataExpr::PropertyOp(x) => x.into_lower(ctx)?,
            ast::DataExpr::UtxoRef(x) => x.into_lower(ctx)?,
        };

        Ok(out)
    }
}

impl IntoLower for ast::StaticAssetConstructor {
    type Output = ir::Expression;

    fn into_lower(&self, ctx: &Context) -> Result<Self::Output, Error> {
        let asset_def = coerce_identifier_into_asset_def(&self.r#type)?;

        let policy = asset_def.policy.into_lower(ctx)?;
        let asset_name = asset_def.asset_name.into_lower(ctx)?;

        let amount = self.amount.into_lower(ctx)?;

        Ok(ir::Expression::Assets(vec![ir::AssetExpr {
            policy,
            asset_name,
            amount,
        }]))
    }
}

impl IntoLower for ast::AnyAssetConstructor {
    type Output = ir::Expression;

    fn into_lower(&self, ctx: &Context) -> Result<Self::Output, Error> {
        let policy = self.policy.into_lower(ctx)?;
        let asset_name = self.asset_name.into_lower(ctx)?;
        let amount = self.amount.into_lower(ctx)?;

        Ok(ir::Expression::Assets(vec![ir::AssetExpr {
            policy,
            asset_name,
            amount,
        }]))
    }
}

impl IntoLower for ast::InputBlockField {
    type Output = ir::Expression;

    fn into_lower(&self, ctx: &Context) -> Result<Self::Output, Error> {
        match self {
            ast::InputBlockField::From(x) => {
                let ctx = ctx.enter_address_expr();
                x.into_lower(&ctx)
            }
            ast::InputBlockField::DatumIs(_) => todo!(),
            ast::InputBlockField::MinAmount(x) => {
                let ctx = ctx.enter_asset_expr();
                x.into_lower(&ctx)
            }
            ast::InputBlockField::Redeemer(x) => {
                let ctx = ctx.enter_datum_expr();
                x.into_lower(&ctx)
            }
            ast::InputBlockField::Ref(x) => x.into_lower(ctx),
        }
    }
}

impl IntoLower for ast::InputBlock {
    type Output = ir::Input;

    fn into_lower(&self, ctx: &Context) -> Result<Self::Output, Error> {
        let from_field = self.find("from");

        let address = from_field.map(|x| x.into_lower(ctx)).transpose()?;

        let min_amount = self
            .find("min_amount")
            .map(|x| x.into_lower(ctx))
            .transpose()?;

        let r#ref = self.find("ref").map(|x| x.into_lower(ctx)).transpose()?;

        let redeemer = self
            .find("redeemer")
            .map(|x| x.into_lower(ctx))
            .transpose()?
            .unwrap_or(ir::Expression::None);

        let query = ir::InputQuery {
            address: address.unwrap_or(ir::Expression::None),
            min_amount: min_amount.unwrap_or(ir::Expression::None),
            r#ref: r#ref.unwrap_or(ir::Expression::None),
            many: self.many,
            collateral: false,
        };

        let param = ir::Param::ExpectInput(self.name.to_lowercase().clone(), query);

        let input = ir::Input {
            name: self.name.to_lowercase().clone(),
            utxos: param.into(),
            redeemer,
        };

        Ok(input)
    }
}

impl IntoLower for ast::OutputBlockField {
    type Output = ir::Expression;

    fn into_lower(&self, ctx: &Context) -> Result<Self::Output, Error> {
        match self {
            ast::OutputBlockField::To(x) => {
                let ctx = ctx.enter_address_expr();
                x.into_lower(&ctx)
            }
            ast::OutputBlockField::Amount(x) => {
                let ctx = ctx.enter_asset_expr();
                x.into_lower(&ctx)
            }
            ast::OutputBlockField::Datum(x) => {
                let ctx = ctx.enter_datum_expr();
                x.into_lower(&ctx)
            }
        }
    }
}

impl IntoLower for ast::OutputBlock {
    type Output = ir::Output;

    fn into_lower(&self, ctx: &Context) -> Result<Self::Output, Error> {
        let address = self.find("to").into_lower(ctx)?.unwrap_or_default();
        let datum = self.find("datum").into_lower(ctx)?.unwrap_or_default();
        let amount = self.find("amount").into_lower(ctx)?.unwrap_or_default();

        Ok(ir::Output {
            address,
            datum,
            amount,
        })
    }
}

impl IntoLower for ast::ValidityBlockField {
    type Output = ir::Expression;

    fn into_lower(&self, ctx: &Context) -> Result<Self::Output, Error> {
        match self {
            ast::ValidityBlockField::SinceSlot(x) => x.into_lower(ctx),
            ast::ValidityBlockField::UntilSlot(x) => x.into_lower(ctx),
        }
    }
}

impl IntoLower for ast::ValidityBlock {
    type Output = ir::Validity;

    fn into_lower(&self, ctx: &Context) -> Result<Self::Output, Error> {
        let since = self.find("since_slot").into_lower(ctx)?.unwrap_or_default();
        let until = self.find("until_slot").into_lower(ctx)?.unwrap_or_default();

        Ok(ir::Validity { since, until })
    }
}

impl IntoLower for ast::MintBlockField {
    type Output = ir::Expression;

    fn into_lower(&self, ctx: &Context) -> Result<Self::Output, Error> {
        match self {
            ast::MintBlockField::Amount(x) => x.into_lower(ctx),
            ast::MintBlockField::Redeemer(x) => x.into_lower(ctx),
        }
    }
}

impl IntoLower for ast::MintBlock {
    type Output = ir::Mint;

    fn into_lower(&self, ctx: &Context) -> Result<Self::Output, Error> {
        let amount = self.find("amount").into_lower(ctx)?.unwrap_or_default();
        let redeemer = self.find("redeemer").into_lower(ctx)?.unwrap_or_default();

        Ok(ir::Mint { amount, redeemer })
    }
}

impl IntoLower for ast::MetadataBlockField {
    type Output = ir::Metadata;
    fn into_lower(&self, ctx: &Context) -> Result<Self::Output, Error> {
        Ok(ir::Metadata {
            key: self.key.into_lower(ctx)?,
            value: self.value.into_lower(ctx)?,
        })
    }
}

impl IntoLower for ast::MetadataBlock {
    type Output = Vec<ir::Metadata>;

    fn into_lower(&self, ctx: &Context) -> Result<Self::Output, Error> {
        let fields = self
            .fields
            .iter()
            .map(|metadata_field| metadata_field.into_lower(ctx))
            .collect::<Result<Vec<_>, _>>()?;

        Ok(fields)
    }
}

impl IntoLower for ast::ChainSpecificBlock {
    type Output = ir::AdHocDirective;

    fn into_lower(&self, ctx: &Context) -> Result<Self::Output, Error> {
        match self {
            ast::ChainSpecificBlock::Cardano(x) => x.into_lower(ctx),
        }
    }
}

impl IntoLower for ast::ReferenceBlock {
    type Output = ir::Expression;

    fn into_lower(&self, ctx: &Context) -> Result<Self::Output, Error> {
        self.r#ref.into_lower(ctx)
    }
}

impl IntoLower for ast::CollateralBlockField {
    type Output = ir::Expression;

    fn into_lower(&self, ctx: &Context) -> Result<Self::Output, Error> {
        match self {
            ast::CollateralBlockField::From(x) => x.into_lower(ctx),
            ast::CollateralBlockField::MinAmount(x) => x.into_lower(ctx),
            ast::CollateralBlockField::Ref(x) => x.into_lower(ctx),
        }
    }
}

impl IntoLower for ast::CollateralBlock {
    type Output = ir::Collateral;

    fn into_lower(&self, ctx: &Context) -> Result<Self::Output, Error> {
        let from = self.find("from").map(|x| x.into_lower(ctx)).transpose()?;

        let min_amount = self
            .find("min_amount")
            .map(|x| x.into_lower(ctx))
            .transpose()?;

        let r#ref = self.find("ref").map(|x| x.into_lower(ctx)).transpose()?;

        let query = ir::InputQuery {
            address: from.unwrap_or(ir::Expression::None),
            min_amount: min_amount.unwrap_or(ir::Expression::None),
            r#ref: r#ref.unwrap_or(ir::Expression::None),
            many: false,
            collateral: true,
        };

        let param = ir::Param::ExpectInput("collateral".to_string(), query);

        let collateral = ir::Collateral {
            utxos: param.into(),
        };

        Ok(collateral)
    }
}

impl IntoLower for ast::SignersBlock {
    type Output = ir::Signers;

    fn into_lower(&self, ctx: &Context) -> Result<Self::Output, Error> {
        Ok(ir::Signers {
            signers: self
                .signers
                .iter()
                .map(|x| x.into_lower(ctx))
                .collect::<Result<Vec<_>, _>>()?,
        })
    }
}

impl IntoLower for ast::TxDef {
    type Output = ir::Tx;

    fn into_lower(&self, ctx: &Context) -> Result<Self::Output, Error> {
        let ir = ir::Tx {
            references: self
                .references
                .iter()
                .map(|x| x.into_lower(ctx))
                .collect::<Result<Vec<_>, _>>()?,
            inputs: self
                .inputs
                .iter()
                .map(|x| x.into_lower(ctx))
                .collect::<Result<Vec<_>, _>>()?,
            outputs: self
                .outputs
                .iter()
                .map(|x| x.into_lower(ctx))
                .collect::<Result<Vec<_>, _>>()?,
            validity: self
                .validity
                .as_ref()
                .map(|x| x.into_lower(ctx))
                .transpose()?,
            mints: self
                .mints
                .iter()
                .map(|x| x.into_lower(ctx))
                .collect::<Result<Vec<_>, _>>()?,
            burns: self
                .burns
                .iter()
                .map(|x| x.into_lower(ctx))
                .collect::<Result<Vec<_>, _>>()?,
            adhoc: self
                .adhoc
                .iter()
                .map(|x| x.into_lower(ctx))
                .collect::<Result<Vec<_>, _>>()?,
            fees: ir::Param::ExpectFees.into(),
            collateral: self
                .collateral
                .iter()
                .map(|x| x.into_lower(ctx))
                .collect::<Result<Vec<_>, _>>()?,
            signers: self
                .signers
                .as_ref()
                .map(|x| x.into_lower(ctx))
                .transpose()?,
            metadata: self
                .metadata
                .as_ref()
                .map(|x| x.into_lower(ctx))
                .transpose()?
                .unwrap_or(vec![]),
        };

        Ok(ir)
    }
}

pub fn lower_tx(ast: &ast::TxDef) -> Result<ir::Tx, Error> {
    let ctx = &Context::default();

    let tx = ast.into_lower(ctx)?;

    Ok(tx)
}

/// Lowers the Tx3 language to the intermediate representation.
///
/// This function takes an AST and converts it into the intermediate
/// representation (IR) of the Tx3 language.
///
/// # Arguments
///
/// * `ast` - The AST to lower
///
/// # Returns
///
/// * `Result<ir::Program, Error>` - The lowered intermediate representation
pub fn lower(ast: &ast::Program, template: &str) -> Result<ir::Tx, Error> {
    let tx = ast
        .txs
        .iter()
        .find(|x| x.name.value == template)
        .ok_or(Error::InvalidAst("tx not found".to_string()))?;

    lower_tx(tx)
}

#[cfg(test)]
mod tests {
    use assert_json_diff::assert_json_eq;
    use paste::paste;

    use super::*;
    use crate::parsing::{self};

    fn make_snapshot_if_missing(example: &str, name: &str, tx: &ir::Tx) {
        let manifest_dir = env!("CARGO_MANIFEST_DIR");

        let path = format!("{}/../../examples/{}.{}.tir", manifest_dir, example, name);

        if !std::fs::exists(&path).unwrap() {
            let ir = serde_json::to_string_pretty(tx).unwrap();
            std::fs::write(&path, ir).unwrap();
        }
    }

    fn test_lowering_example(example: &str) {
        let manifest_dir = env!("CARGO_MANIFEST_DIR");
        let mut program = parsing::parse_well_known_example(example);

        crate::analyzing::analyze(&mut program).ok().unwrap();

        for tx in program.txs.iter() {
            let tir = lower(&program, &tx.name.value).unwrap();

            make_snapshot_if_missing(example, &tx.name.value, &tir);

            let tir_file = format!(
                "{}/../../examples/{}.{}.tir",
                manifest_dir, example, tx.name.value
            );

            let expected = std::fs::read_to_string(tir_file).unwrap();
            let expected: ir::Tx = serde_json::from_str(&expected).unwrap();

            assert_json_eq!(tir, expected);
        }
    }

    #[macro_export]
    macro_rules! test_lowering {
        ($name:ident) => {
            paste! {
                #[test]
                fn [<test_example_ $name>]() {
                    test_lowering_example(stringify!($name));
                }
            }
        };
    }

    test_lowering!(lang_tour);

    test_lowering!(transfer);

    test_lowering!(swap);

    test_lowering!(asteria);

    test_lowering!(vesting);

    test_lowering!(faucet);

    test_lowering!(input_datum);

    test_lowering!(env_vars);

    test_lowering!(local_vars);

    test_lowering!(cardano_witness);

<<<<<<< HEAD
    test_lowering!(map);
=======
    test_lowering!(burn);
>>>>>>> fea738b0
}<|MERGE_RESOLUTION|>--- conflicted
+++ resolved
@@ -917,9 +917,6 @@
 
     test_lowering!(cardano_witness);
 
-<<<<<<< HEAD
     test_lowering!(map);
-=======
     test_lowering!(burn);
->>>>>>> fea738b0
 }