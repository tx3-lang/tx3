--- conflicted
+++ resolved
@@ -881,9 +881,6 @@
 
     test_lowering!(local_vars);
 
-<<<<<<< HEAD
-=======
     test_lowering!(cardano_witness);
->>>>>>> 4ca2fe6c
     test_lowering!(tuple);
 }