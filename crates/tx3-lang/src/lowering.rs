//! Lowers the Tx3 language to the intermediate representation.
//!
//! This module takes an AST and performs lowering on it. It converts the AST
//! into the intermediate representation (IR) of the Tx3 language.

use std::collections::HashSet;

use crate::ast;
use crate::ir;
use crate::UtxoRef;

#[derive(Debug, thiserror::Error)]
pub enum Error {
    #[error("missing analyze phase for {0}")]
    MissingAnalyzePhase(String),

    #[error("symbol '{0}' expected to be '{1}'")]
    InvalidSymbol(String, &'static str),

    #[error("symbol '{0}' expected to be of type '{1}'")]
    InvalidSymbolType(String, &'static str),

    #[error("invalid ast: {0}")]
    InvalidAst(String),

    #[error("invalid property {0} on type {1:?}")]
    InvalidProperty(String, ast::Type),

    #[error("missing required field {0} for {1:?}")]
    MissingRequiredField(String, &'static str),

    #[error("failed to decode hex string: {0}")]
    DecodeHexError(#[from] hex::FromHexError),
}

fn expect_type_def(ident: &ast::Identifier) -> Result<&ast::TypeDef, Error> {
    let symbol = ident
        .symbol
        .as_ref()
        .ok_or(Error::MissingAnalyzePhase(ident.value.clone()))?;

    symbol
        .as_type_def()
        .ok_or(Error::InvalidSymbol(ident.value.clone(), "TypeDef"))
}

fn expect_case_def(ident: &ast::Identifier) -> Result<&ast::VariantCase, Error> {
    let symbol = ident
        .symbol
        .as_ref()
        .ok_or(Error::MissingAnalyzePhase(ident.value.clone()))?;

    symbol
        .as_variant_case()
        .ok_or(Error::InvalidSymbol(ident.value.clone(), "VariantCase"))
}

#[allow(dead_code)]
fn expect_field_def(ident: &ast::Identifier) -> Result<&ast::RecordField, Error> {
    let symbol = ident
        .symbol
        .as_ref()
        .ok_or(Error::MissingAnalyzePhase(ident.value.clone()))?;

    symbol
        .as_field_def()
        .ok_or(Error::InvalidSymbol(ident.value.clone(), "FieldDef"))
}

fn coerce_identifier_into_asset_def(identifier: &ast::Identifier) -> Result<ast::AssetDef, Error> {
    match identifier.try_symbol()? {
        ast::Symbol::AssetDef(x) => Ok(x.as_ref().clone()),
        _ => Err(Error::InvalidSymbol(identifier.value.clone(), "AssetDef")),
    }
}

fn lower_into_address_expr(
    identifier: &ast::Identifier,
    ctx: &Context,
) -> Result<ir::Expression, Error> {
    match identifier.try_symbol()? {
<<<<<<< HEAD
        ast::Symbol::PolicyDef(x) => Ok(x.into_lower()?.hash),
        ast::Symbol::PartyDef(x) => Ok(ir::Param::ExpectValue(
            x.name.value.to_lowercase().clone(),
            ir::Type::Address,
        )
        .into()),
=======
        ast::Symbol::PolicyDef(x) => Ok(x.into_lower(ctx)?.hash),
        ast::Symbol::PartyDef(x) => {
            Ok(ir::Param::ExpectValue(x.name.to_lowercase().clone(), ir::Type::Address).into())
        }
>>>>>>> 005f660b
        _ => Err(Error::InvalidSymbol(
            identifier.value.clone(),
            "AddressExpr",
        )),
    }
}

#[derive(Debug, Default)]
pub(crate) struct Context {
    is_asset_expr: bool,
    is_datum_expr: bool,
}

impl Context {
    pub fn enter_asset_expr(&self) -> Self {
        Self {
            is_asset_expr: true,
            is_datum_expr: false,
        }
    }

    pub fn enter_datum_expr(&self) -> Self {
        Self {
            is_asset_expr: false,
            is_datum_expr: true,
        }
    }

    pub fn is_asset_expr(&self) -> bool {
        self.is_asset_expr
    }

    pub fn is_datum_expr(&self) -> bool {
        self.is_datum_expr
    }
}

pub(crate) trait IntoLower {
    type Output;

    fn into_lower(&self, ctx: &Context) -> Result<Self::Output, Error>;
}

impl<T> IntoLower for Option<&T>
where
    T: IntoLower,
{
    type Output = Option<T::Output>;

    fn into_lower(&self, ctx: &Context) -> Result<Self::Output, Error> {
        self.map(|x| x.into_lower(ctx)).transpose()
    }
}

impl<T> IntoLower for Box<T>
where
    T: IntoLower,
{
    type Output = T::Output;

    fn into_lower(&self, ctx: &Context) -> Result<Self::Output, Error> {
        self.as_ref().into_lower(ctx)
    }
}

impl IntoLower for ast::Identifier {
    type Output = ir::Expression;

    fn into_lower(&self, ctx: &Context) -> Result<Self::Output, Error> {
        let symbol = self
            .symbol
            .as_ref()
            .ok_or(Error::MissingAnalyzePhase(self.value.clone()))?;

        match symbol {
            ast::Symbol::ParamVar(n, ty) => {
                Ok(ir::Param::ExpectValue(n.to_lowercase().clone(), ty.into_lower(ctx)?).into())
            }
<<<<<<< HEAD
            ast::Symbol::PartyDef(x) => Ok(ir::Param::ExpectValue(
                x.name.value.to_lowercase().clone(),
                ir::Type::Address,
            )
            .into()),
=======
            ast::Symbol::LocalExpr(expr) => Ok(expr.into_lower(ctx)?),
            ast::Symbol::PartyDef(x) => {
                Ok(ir::Param::ExpectValue(x.name.to_lowercase().clone(), ir::Type::Address).into())
            }
>>>>>>> 005f660b
            ast::Symbol::Input(n, def) => {
                let query = def.into_lower(ctx)?.query;

                let out = if ctx.is_asset_expr() {
                    let inner = ir::Param::ExpectInput(n.clone(), query).into();
                    ir::Coerce::IntoAssets(inner).into()
                } else if ctx.is_datum_expr() {
                    let inner = ir::Param::ExpectInput(n.clone(), query).into();
                    ir::Coerce::IntoDatum(inner).into()
                } else {
                    ir::Param::ExpectInput(n.clone(), query).into()
                };

                Ok(out)
            }
            ast::Symbol::Fees => Ok(ir::Param::ExpectFees.into()),
            ast::Symbol::EnvVar(n, ty) => {
                Ok(ir::Param::ExpectValue(n.to_lowercase().clone(), ty.into_lower(ctx)?).into())
            }
            _ => {
                dbg!(&self);
                todo!();
            }
        }
    }
}

impl IntoLower for ast::UtxoRef {
    type Output = ir::Expression;

    fn into_lower(&self, _: &Context) -> Result<Self::Output, Error> {
        let x = ir::Expression::UtxoRefs(vec![UtxoRef {
            txid: self.txid.clone(),
            index: self.index as u32,
        }]);

        Ok(x)
    }
}

impl IntoLower for ast::StructConstructor {
    type Output = ir::StructExpr;

    fn into_lower(&self, ctx: &Context) -> Result<Self::Output, Error> {
        let type_def = expect_type_def(&self.r#type)?;

        let constructor = type_def
            .find_case_index(&self.case.name.value)
            .ok_or(Error::InvalidAst("case not found".to_string()))?;

        let case_def = expect_case_def(&self.case.name)?;

        let mut fields = vec![];

        for (index, field_def) in case_def.fields.iter().enumerate() {
            let value = self.case.find_field_value(&field_def.name.value);

            if let Some(value) = value {
                fields.push(value.into_lower(ctx)?);
            } else {
                let spread_target = self
                    .case
                    .spread
                    .as_ref()
                    .expect("spread must be set for missing explicit field")
                    .into_lower(ctx)?;

                fields.push(ir::Expression::EvalBuiltIn(Box::new(
                    ir::BuiltInOp::Property(spread_target, index),
                )));
            }
        }

        Ok(ir::StructExpr {
            constructor,
            fields,
        })
    }
}

impl IntoLower for ast::PolicyField {
    type Output = ir::Expression;

    fn into_lower(&self, ctx: &Context) -> Result<Self::Output, Error> {
        match self {
            ast::PolicyField::Hash(x) => x.into_lower(ctx),
            ast::PolicyField::Script(x) => x.into_lower(ctx),
            ast::PolicyField::Ref(x) => x.into_lower(ctx),
        }
    }
}

impl IntoLower for ast::PolicyDef {
    type Output = ir::PolicyExpr;

    fn into_lower(&self, ctx: &Context) -> Result<Self::Output, Error> {
        match &self.value {
            ast::PolicyValue::Assign(x) => {
                let out = ir::PolicyExpr {
                    name: self.name.value.clone(),
                    hash: ir::Expression::Hash(hex::decode(&x.value)?),
                    script: ir::ScriptSource::expect_parameter(self.name.value.clone()),
                };

                Ok(out)
            }
            ast::PolicyValue::Constructor(x) => {
                let hash = x
                    .find_field("hash")
                    .ok_or(Error::InvalidAst("Missing policy hash".to_string()))?
                    .into_lower(ctx)?;

                let rf = x.find_field("ref").map(|x| x.into_lower(ctx)).transpose()?;

                let script = x
                    .find_field("script")
                    .map(|x| x.into_lower(ctx))
                    .transpose()?;

                let script = match (rf, script) {
                    (Some(rf), Some(script)) => ir::ScriptSource::new_ref(rf, script),
                    (Some(rf), None) => {
                        ir::ScriptSource::expect_ref_input(self.name.value.clone(), rf)
                    }
                    (None, Some(script)) => ir::ScriptSource::new_embedded(script),
                    (None, None) => ir::ScriptSource::expect_parameter(self.name.value.clone()),
                };

                Ok(ir::PolicyExpr {
                    name: self.name.value.clone(),
                    hash,
                    script,
                })
            }
        }
    }
}

impl IntoLower for ast::Type {
    type Output = ir::Type;

    fn into_lower(&self, _: &Context) -> Result<Self::Output, Error> {
        match self {
            ast::Type::Undefined => Ok(ir::Type::Undefined),
            ast::Type::Unit => Ok(ir::Type::Unit),
            ast::Type::Int => Ok(ir::Type::Int),
            ast::Type::Bool => Ok(ir::Type::Bool),
            ast::Type::Bytes => Ok(ir::Type::Bytes),
            ast::Type::Address => Ok(ir::Type::Address),
            ast::Type::Utxo => Ok(ir::Type::Utxo),
            ast::Type::UtxoRef => Ok(ir::Type::UtxoRef),
            ast::Type::AnyAsset => Ok(ir::Type::AnyAsset),
            ast::Type::List(_) => Ok(ir::Type::List),
            ast::Type::Custom(x) => Ok(ir::Type::Custom(x.value.clone())),
        }
    }
}

impl IntoLower for ast::AddOp {
    type Output = ir::Expression;

    fn into_lower(&self, ctx: &Context) -> Result<Self::Output, Error> {
        let left = self.lhs.into_lower(ctx)?;
        let right = self.rhs.into_lower(ctx)?;

        Ok(ir::Expression::EvalBuiltIn(Box::new(ir::BuiltInOp::Add(
            left, right,
        ))))
    }
}

impl IntoLower for ast::SubOp {
    type Output = ir::Expression;

    fn into_lower(&self, ctx: &Context) -> Result<Self::Output, Error> {
        let left = self.lhs.into_lower(ctx)?;
        let right = self.rhs.into_lower(ctx)?;

        Ok(ir::Expression::EvalBuiltIn(Box::new(ir::BuiltInOp::Sub(
            left, right,
        ))))
    }
}

impl IntoLower for ast::NegateOp {
    type Output = ir::Expression;

    fn into_lower(&self, ctx: &Context) -> Result<Self::Output, Error> {
        let operand = self.operand.into_lower(ctx)?;

        Ok(ir::Expression::EvalBuiltIn(Box::new(
            ir::BuiltInOp::Negate(operand),
        )))
    }
}

impl IntoLower for ast::PropertyOp {
    type Output = ir::Expression;

    fn into_lower(&self, ctx: &Context) -> Result<Self::Output, Error> {
        let object = self.operand.into_lower(ctx)?;

        let ty = self
            .operand
            .target_type()
            .ok_or(Error::MissingAnalyzePhase(format!("{0:?}", self.operand)))?;

        let prop_index = ty
            .property_index(&self.property.value)
            .ok_or(Error::InvalidProperty(self.property.value.clone(), ty))?;

        Ok(ir::Expression::EvalBuiltIn(Box::new(
            ir::BuiltInOp::Property(object, prop_index),
        )))
    }
}

impl IntoLower for ast::ListConstructor {
    type Output = Vec<ir::Expression>;

    fn into_lower(&self, ctx: &Context) -> Result<Self::Output, Error> {
        let elements = self
            .elements
            .iter()
            .map(|x| x.into_lower(ctx))
            .collect::<Result<Vec<_>, _>>()?;

        Ok(elements)
    }
}

impl IntoLower for ast::DataExpr {
    type Output = ir::Expression;

    fn into_lower(&self, ctx: &Context) -> Result<Self::Output, Error> {
        let out = match self {
            ast::DataExpr::None => ir::Expression::None,
            ast::DataExpr::Number(x) => Self::Output::Number(*x as i128),
            ast::DataExpr::Bool(x) => ir::Expression::Bool(*x),
            ast::DataExpr::String(x) => ir::Expression::String(x.value.clone()),
            ast::DataExpr::HexString(x) => ir::Expression::Bytes(hex::decode(&x.value)?),
            ast::DataExpr::StructConstructor(x) => ir::Expression::Struct(x.into_lower(ctx)?),
            ast::DataExpr::ListConstructor(x) => ir::Expression::List(x.into_lower(ctx)?),
            ast::DataExpr::StaticAssetConstructor(x) => x.into_lower(ctx)?,
            ast::DataExpr::AnyAssetConstructor(x) => x.into_lower(ctx)?,
            ast::DataExpr::Unit => ir::Expression::Struct(ir::StructExpr::unit()),
            ast::DataExpr::Identifier(x) => x.into_lower(ctx)?,
            ast::DataExpr::AddOp(x) => x.into_lower(ctx)?,
            ast::DataExpr::SubOp(x) => x.into_lower(ctx)?,
            ast::DataExpr::NegateOp(x) => x.into_lower(ctx)?,
            ast::DataExpr::PropertyOp(x) => x.into_lower(ctx)?,
            ast::DataExpr::UtxoRef(x) => x.into_lower(ctx)?,
        };

        Ok(out)
    }
}

impl IntoLower for ast::StaticAssetConstructor {
    type Output = ir::Expression;

    fn into_lower(&self, ctx: &Context) -> Result<Self::Output, Error> {
        let asset_def = coerce_identifier_into_asset_def(&self.r#type)?;

        let policy = asset_def.policy.into_lower(ctx)?;
        let asset_name = asset_def.asset_name.into_lower(ctx)?;

        let amount = self.amount.into_lower(ctx)?;

        Ok(ir::Expression::Assets(vec![ir::AssetExpr {
            policy,
            asset_name,
            amount,
        }]))
    }
}

impl IntoLower for ast::AnyAssetConstructor {
    type Output = ir::Expression;

    fn into_lower(&self, ctx: &Context) -> Result<Self::Output, Error> {
        let policy = self.policy.into_lower(ctx)?;
        let asset_name = self.asset_name.into_lower(ctx)?;
        let amount = self.amount.into_lower(ctx)?;

        Ok(ir::Expression::Assets(vec![ir::AssetExpr {
            policy,
            asset_name,
            amount,
        }]))
    }
}

impl IntoLower for ast::AddressExpr {
    type Output = ir::Expression;

    fn into_lower(&self, ctx: &Context) -> Result<Self::Output, Error> {
        match self {
            ast::AddressExpr::String(x) => Ok(ir::Expression::String(x.value.clone())),
            ast::AddressExpr::HexString(x) => Ok(ir::Expression::Bytes(hex::decode(&x.value)?)),
            ast::AddressExpr::Identifier(x) => lower_into_address_expr(x, ctx),
        }
    }
}

impl IntoLower for ast::InputBlockField {
    type Output = ir::Expression;

    fn into_lower(&self, ctx: &Context) -> Result<Self::Output, Error> {
        match self {
            ast::InputBlockField::From(x) => x.into_lower(ctx),
            ast::InputBlockField::DatumIs(_) => todo!(),
            ast::InputBlockField::MinAmount(x) => {
                let ctx = ctx.enter_asset_expr();
                x.into_lower(&ctx)
            }
            ast::InputBlockField::Redeemer(x) => {
                let ctx = ctx.enter_datum_expr();
                x.into_lower(&ctx)
            }
            ast::InputBlockField::Ref(x) => x.into_lower(ctx),
        }
    }
}

impl IntoLower for ast::InputBlock {
    type Output = ir::Input;

    fn into_lower(&self, ctx: &Context) -> Result<Self::Output, Error> {
        let from_field = self.find("from");

        let address = from_field.map(|x| x.into_lower(ctx)).transpose()?;

        let min_amount = self
            .find("min_amount")
            .map(|x| x.into_lower(ctx))
            .transpose()?;

        let r#ref = self.find("ref").map(|x| x.into_lower(ctx)).transpose()?;

        let redeemer = self
            .find("redeemer")
            .map(|x| x.into_lower(ctx))
            .transpose()?;

        let policy = from_field
            .and_then(ast::InputBlockField::as_address_expr)
            .and_then(ast::AddressExpr::as_identifier)
            .and_then(|x| x.symbol.as_ref())
            .and_then(|x| x.as_policy_def())
            .map(|x| x.into_lower(ctx))
            .transpose()?;

        let input = ir::Input {
            name: self.name.to_lowercase().clone(),
            query: ir::InputQuery {
                address: address.unwrap_or(ir::Expression::None),
                min_amount: min_amount.unwrap_or(ir::Expression::None),
                r#ref: r#ref.unwrap_or(ir::Expression::None),
            },
            refs: HashSet::new(),
            redeemer,
            policy,
        };

        Ok(input)
    }
}

impl IntoLower for ast::OutputBlockField {
    type Output = ir::Expression;

    fn into_lower(&self, ctx: &Context) -> Result<Self::Output, Error> {
        match self {
            ast::OutputBlockField::To(x) => x.into_lower(ctx),
            ast::OutputBlockField::Amount(x) => {
                let ctx = ctx.enter_asset_expr();
                x.into_lower(&ctx)
            }
            ast::OutputBlockField::Datum(x) => {
                let ctx = ctx.enter_datum_expr();
                x.into_lower(&ctx)
            }
        }
    }
}

impl IntoLower for ast::OutputBlock {
    type Output = ir::Output;

    fn into_lower(&self, ctx: &Context) -> Result<Self::Output, Error> {
        let address = self.find("to").into_lower(ctx)?.unwrap_or_default();
        let datum = self.find("datum").into_lower(ctx)?.unwrap_or_default();
        let amount = self.find("amount").into_lower(ctx)?.unwrap_or_default();

        Ok(ir::Output {
            address,
            datum,
            amount,
        })
    }
}

impl IntoLower for ast::ValidityBlockField {
    type Output = ir::Expression;

    fn into_lower(&self, ctx: &Context) -> Result<Self::Output, Error> {
        match self {
            ast::ValidityBlockField::SinceSlot(x) => x.into_lower(ctx),
            ast::ValidityBlockField::UntilSlot(x) => x.into_lower(ctx),
        }
    }
}

impl IntoLower for ast::ValidityBlock {
    type Output = ir::Validity;

    fn into_lower(&self, ctx: &Context) -> Result<Self::Output, Error> {
        let since = self.find("since_slot").into_lower(ctx)?.unwrap_or_default();
        let until = self.find("until_slot").into_lower(ctx)?.unwrap_or_default();

        Ok(ir::Validity { since, until })
    }
}

impl IntoLower for ast::MintBlockField {
    type Output = ir::Expression;

    fn into_lower(&self, ctx: &Context) -> Result<Self::Output, Error> {
        match self {
            ast::MintBlockField::Amount(x) => x.into_lower(ctx),
            ast::MintBlockField::Redeemer(x) => x.into_lower(ctx),
        }
    }
}

impl IntoLower for ast::MintBlock {
    type Output = ir::Mint;

    fn into_lower(&self, ctx: &Context) -> Result<Self::Output, Error> {
        let amount = self.find("amount").into_lower(ctx)?.unwrap_or_default();
        let redeemer = self.find("redeemer").into_lower(ctx)?.unwrap_or_default();

        Ok(ir::Mint { amount, redeemer })
    }
}
impl IntoLower for ast::MetadataBlockField {
    type Output = ir::Metadata;
    fn into_lower(&self, ctx: &Context) -> Result<Self::Output, Error> {
        Ok(ir::Metadata {
            key: self.key.into_lower(ctx)?,
            value: self.value.into_lower(ctx)?,
        })
    }
}

impl IntoLower for ast::MetadataBlock {
    type Output = Vec<ir::Metadata>;

    fn into_lower(&self, ctx: &Context) -> Result<Self::Output, Error> {
        let fields = self
            .fields
            .iter()
            .map(|metadata_field| metadata_field.into_lower(ctx))
            .collect::<Result<Vec<_>, _>>()?;

        Ok(fields)
    }
}

impl IntoLower for ast::ChainSpecificBlock {
    type Output = ir::AdHocDirective;

    fn into_lower(&self, ctx: &Context) -> Result<Self::Output, Error> {
        match self {
            ast::ChainSpecificBlock::Cardano(x) => x.into_lower(ctx),
        }
    }
}

impl IntoLower for ast::ReferenceBlock {
    type Output = ir::Expression;

    fn into_lower(&self, ctx: &Context) -> Result<Self::Output, Error> {
        self.r#ref.into_lower(ctx)
    }
}

impl IntoLower for ast::CollateralBlockField {
    type Output = ir::Expression;

    fn into_lower(&self, ctx: &Context) -> Result<Self::Output, Error> {
        match self {
            ast::CollateralBlockField::From(x) => x.into_lower(ctx),
            ast::CollateralBlockField::MinAmount(x) => x.into_lower(ctx),
            ast::CollateralBlockField::Ref(x) => x.into_lower(ctx),
        }
    }
}

impl IntoLower for ast::CollateralBlock {
    type Output = ir::Collateral;

    fn into_lower(&self, ctx: &Context) -> Result<Self::Output, Error> {
        let from = self.find("from").map(|x| x.into_lower(ctx)).transpose()?;

        let min_amount = self
            .find("min_amount")
            .map(|x| x.into_lower(ctx))
            .transpose()?;

        let r#ref = self.find("ref").map(|x| x.into_lower(ctx)).transpose()?;

        let collateral = ir::Collateral {
            query: ir::InputQuery {
                address: from.unwrap_or(ir::Expression::None),
                min_amount: min_amount.unwrap_or(ir::Expression::None),
                r#ref: r#ref.unwrap_or(ir::Expression::None),
            },
        };

        Ok(collateral)
    }
}

impl IntoLower for ast::SignersBlock {
    type Output = ir::Signers;

    fn into_lower(&self, ctx: &Context) -> Result<Self::Output, Error> {
        Ok(ir::Signers {
            signers: self
                .signers
                .iter()
                .map(|x| x.into_lower(ctx))
                .collect::<Result<Vec<_>, _>>()?,
        })
    }
}

impl IntoLower for ast::TxDef {
    type Output = ir::Tx;

    fn into_lower(&self, ctx: &Context) -> Result<Self::Output, Error> {
        let ir = ir::Tx {
            references: self
                .references
                .iter()
                .map(|x| x.into_lower(ctx))
                .collect::<Result<Vec<_>, _>>()?,
            inputs: self
                .inputs
                .iter()
                .map(|x| x.into_lower(ctx))
                .collect::<Result<Vec<_>, _>>()?,
            outputs: self
                .outputs
                .iter()
                .map(|x| x.into_lower(ctx))
                .collect::<Result<Vec<_>, _>>()?,
            validity: self
                .validity
                .as_ref()
                .map(|x| x.into_lower(ctx))
                .transpose()?,
            mints: self
                .mints
                .iter()
                .map(|x| x.into_lower(ctx))
                .collect::<Result<Vec<_>, _>>()?,
            adhoc: self
                .adhoc
                .iter()
                .map(|x| x.into_lower(ctx))
                .collect::<Result<Vec<_>, _>>()?,
            fees: ir::Param::ExpectFees.into(),
            collateral: self
                .collateral
                .iter()
                .map(|x| x.into_lower(ctx))
                .collect::<Result<Vec<_>, _>>()?,
            signers: self
                .signers
                .as_ref()
                .map(|x| x.into_lower(ctx))
                .transpose()?,
            metadata: self
                .metadata
                .as_ref()
                .map(|x| x.into_lower(ctx))
                .transpose()?
                .unwrap_or(vec![]),
        };

        Ok(ir)
    }
}

pub fn lower_tx(ast: &ast::TxDef) -> Result<ir::Tx, Error> {
    let ctx = &Context::default();

    let tx = ast.into_lower(ctx)?;

    Ok(tx)
}

/// Lowers the Tx3 language to the intermediate representation.
///
/// This function takes an AST and converts it into the intermediate
/// representation (IR) of the Tx3 language.
///
/// # Arguments
///
/// * `ast` - The AST to lower
///
/// # Returns
///
/// * `Result<ir::Program, Error>` - The lowered intermediate representation
pub fn lower(ast: &ast::Program, template: &str) -> Result<ir::Tx, Error> {
    let tx = ast
        .txs
        .iter()
        .find(|x| x.name.value == template)
        .ok_or(Error::InvalidAst("tx not found".to_string()))?;

    lower_tx(tx)
}

#[cfg(test)]
mod tests {
    use assert_json_diff::assert_json_eq;
    use paste::paste;

    use super::*;
    use crate::parsing::{self};

    fn make_snapshot_if_missing(example: &str, name: &str, tx: &ir::Tx) {
        let manifest_dir = env!("CARGO_MANIFEST_DIR");

        let path = format!("{}/../../examples/{}.{}.tir", manifest_dir, example, name);

        if !std::fs::exists(&path).unwrap() {
            let ir = serde_json::to_string_pretty(tx).unwrap();
            std::fs::write(&path, ir).unwrap();
        }
    }

    fn test_lowering_example(example: &str) {
        let manifest_dir = env!("CARGO_MANIFEST_DIR");
        let mut program = parsing::parse_well_known_example(example);

        crate::analyzing::analyze(&mut program).ok().unwrap();

        for tx in program.txs.iter() {
            let tir = lower(&program, &tx.name.value).unwrap();

            make_snapshot_if_missing(example, &tx.name.value, &tir);

            let tir_file = format!(
                "{}/../../examples/{}.{}.tir",
                manifest_dir, example, tx.name.value
            );

            let expected = std::fs::read_to_string(tir_file).unwrap();
            let expected: ir::Tx = serde_json::from_str(&expected).unwrap();

            assert_json_eq!(tir, expected);
        }
    }

    #[macro_export]
    macro_rules! test_lowering {
        ($name:ident) => {
            paste! {
                #[test]
                fn [<test_example_ $name>]() {
                    test_lowering_example(stringify!($name));
                }
            }
        };
    }

    test_lowering!(lang_tour);

    test_lowering!(transfer);

    test_lowering!(swap);

    test_lowering!(asteria);

    test_lowering!(vesting);

    test_lowering!(faucet);

    test_lowering!(input_datum);

    test_lowering!(env_vars);

    test_lowering!(local_vars);
}<|MERGE_RESOLUTION|>--- conflicted
+++ resolved
@@ -79,19 +79,12 @@
     ctx: &Context,
 ) -> Result<ir::Expression, Error> {
     match identifier.try_symbol()? {
-<<<<<<< HEAD
-        ast::Symbol::PolicyDef(x) => Ok(x.into_lower()?.hash),
+        ast::Symbol::PolicyDef(x) => Ok(x.into_lower(ctx)?.hash),
         ast::Symbol::PartyDef(x) => Ok(ir::Param::ExpectValue(
             x.name.value.to_lowercase().clone(),
             ir::Type::Address,
         )
         .into()),
-=======
-        ast::Symbol::PolicyDef(x) => Ok(x.into_lower(ctx)?.hash),
-        ast::Symbol::PartyDef(x) => {
-            Ok(ir::Param::ExpectValue(x.name.to_lowercase().clone(), ir::Type::Address).into())
-        }
->>>>>>> 005f660b
         _ => Err(Error::InvalidSymbol(
             identifier.value.clone(),
             "AddressExpr",
@@ -170,18 +163,12 @@
             ast::Symbol::ParamVar(n, ty) => {
                 Ok(ir::Param::ExpectValue(n.to_lowercase().clone(), ty.into_lower(ctx)?).into())
             }
-<<<<<<< HEAD
+            ast::Symbol::LocalExpr(expr) => Ok(expr.into_lower(ctx)?),
             ast::Symbol::PartyDef(x) => Ok(ir::Param::ExpectValue(
                 x.name.value.to_lowercase().clone(),
                 ir::Type::Address,
             )
             .into()),
-=======
-            ast::Symbol::LocalExpr(expr) => Ok(expr.into_lower(ctx)?),
-            ast::Symbol::PartyDef(x) => {
-                Ok(ir::Param::ExpectValue(x.name.to_lowercase().clone(), ir::Type::Address).into())
-            }
->>>>>>> 005f660b
             ast::Symbol::Input(n, def) => {
                 let query = def.into_lower(ctx)?.query;
 
