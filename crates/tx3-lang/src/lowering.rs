--- conflicted
+++ resolved
@@ -930,13 +930,10 @@
 
     test_lowering!(cardano_witness);
 
-<<<<<<< HEAD
     test_lowering!(reference_script);
 
     test_lowering!(withdrawal);
-=======
     test_lowering!(map);
->>>>>>> 96dca1b0
     test_lowering!(burn);
 
     test_lowering!(min_utxo);
