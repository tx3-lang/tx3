//! Parses the Tx3 language.
//!
//! This module takes a string and parses it into Tx3 AST.

use std::sync::LazyLock;

use miette::SourceOffset;
use pest::{
    iterators::Pair,
    pratt_parser::{Assoc, Op, PrattParser},
    Parser,
};
use pest_derive::Parser;

use crate::ast::*;

#[derive(Parser)]
#[grammar = "tx3.pest"]
pub(crate) struct Tx3Grammar;

#[derive(Debug, thiserror::Error, miette::Diagnostic)]
#[error("Parsing error: {message}")]
#[diagnostic(code(tx3::parsing))]
pub struct Error {
    pub message: String,

    #[source_code]
    pub src: String,

    #[label]
    pub span: Span,
}

impl From<pest::error::Error<Rule>> for Error {
    fn from(error: pest::error::Error<Rule>) -> Self {
        match &error.variant {
            pest::error::ErrorVariant::ParsingError { positives, .. } => Error {
                message: format!("expected {positives:?}"),
                src: error.line().to_string(),
                span: error.location.into(),
            },
            pest::error::ErrorVariant::CustomError { message } => Error {
                message: message.clone(),
                src: error.line().to_string(),
                span: error.location.into(),
            },
        }
    }
}

impl From<pest::error::InputLocation> for Span {
    fn from(value: pest::error::InputLocation) -> Self {
        match value {
            pest::error::InputLocation::Pos(pos) => Self::new(pos, pos),
            pest::error::InputLocation::Span((start, end)) => Self::new(start, end),
        }
    }
}

impl From<pest::Span<'_>> for Span {
    fn from(span: pest::Span<'_>) -> Self {
        Self::new(span.start(), span.end())
    }
}

impl From<Span> for miette::SourceSpan {
    fn from(span: Span) -> Self {
        miette::SourceSpan::new(SourceOffset::from(span.start), span.end - span.start)
    }
}

pub trait AstNode: Sized {
    const RULE: Rule;

    fn parse(pair: Pair<Rule>) -> Result<Self, Error>;

    fn span(&self) -> &Span;
}

impl AstNode for Program {
    const RULE: Rule = Rule::program;

    fn parse(pair: Pair<Rule>) -> Result<Self, Error> {
        let span = pair.as_span().into();
        let inner = pair.into_inner();

        let mut program = Self {
            env: None,
            txs: Vec::new(),
            assets: Vec::new(),
            types: Vec::new(),
            parties: Vec::new(),
            policies: Vec::new(),
            scope: None,
            span,
        };

        for pair in inner {
            match pair.as_rule() {
                Rule::env_def => program.env = Some(EnvDef::parse(pair)?),
                Rule::tx_def => program.txs.push(TxDef::parse(pair)?),
                Rule::asset_def => program.assets.push(AssetDef::parse(pair)?),
                Rule::record_def => program.types.push(TypeDef::parse(pair)?),
                Rule::variant_def => program.types.push(TypeDef::parse(pair)?),
                Rule::party_def => program.parties.push(PartyDef::parse(pair)?),
                Rule::policy_def => program.policies.push(PolicyDef::parse(pair)?),
                Rule::EOI => break,
                x => unreachable!("Unexpected rule in program: {:?}", x),
            }
        }

        Ok(program)
    }

    fn span(&self) -> &Span {
        &self.span
    }
}

impl AstNode for EnvField {
    const RULE: Rule = Rule::env_field;

    fn parse(pair: Pair<Rule>) -> Result<Self, Error> {
        let span = pair.as_span().into();
        let mut inner = pair.into_inner();
        let identifier = inner.next().unwrap().as_str().to_string();
        let r#type = Type::parse(inner.next().unwrap())?;

        Ok(EnvField {
            name: identifier,
            r#type,
            span,
        })
    }

    fn span(&self) -> &Span {
        &self.span
    }
}

impl AstNode for EnvDef {
    const RULE: Rule = Rule::env_def;

    fn parse(pair: Pair<Rule>) -> Result<Self, Error> {
        let span = pair.as_span().into();
        let inner = pair.into_inner();

        let fields = inner
            .map(|x| EnvField::parse(x))
            .collect::<Result<Vec<_>, _>>()?;

        Ok(EnvDef { fields, span })
    }

    fn span(&self) -> &Span {
        &self.span
    }
}

impl AstNode for ParameterList {
    const RULE: Rule = Rule::parameter_list;

    fn parse(pair: Pair<Rule>) -> Result<Self, Error> {
        let span = pair.as_span().into();
        let inner = pair.into_inner();

        let mut parameters = Vec::new();

        for param in inner {
            let mut inner = param.into_inner();
            let name = Identifier::parse(inner.next().unwrap())?;
            let r#type = Type::parse(inner.next().unwrap())?;

            parameters.push(ParamDef { name, r#type });
        }

        Ok(ParameterList { parameters, span })
    }

    fn span(&self) -> &Span {
        &self.span
    }
}

impl AstNode for TxDef {
    const RULE: Rule = Rule::tx_def;

    fn parse(pair: Pair<Rule>) -> Result<Self, Error> {
        let span = pair.as_span().into();
        let mut inner = pair.into_inner();

        let name = Identifier::parse(inner.next().unwrap())?;
        let parameters = ParameterList::parse(inner.next().unwrap())?;

        let mut locals = None;
        let mut references = Vec::new();
        let mut inputs = Vec::new();
        let mut outputs = Vec::new();
        let mut validity = None;
        let mut burns = Vec::new();
        let mut mints = Vec::new();
        let mut adhoc = Vec::new();
        let mut collateral = Vec::new();
        let mut signers = None;
        let mut metadata = None;

        for item in inner {
            match item.as_rule() {
                Rule::locals_block => locals = Some(LocalsBlock::parse(item)?),
                Rule::reference_block => references.push(ReferenceBlock::parse(item)?),
                Rule::input_block => inputs.push(InputBlock::parse(item)?),
                Rule::output_block => outputs.push(OutputBlock::parse(item)?),
                Rule::validity_block => validity = Some(ValidityBlock::parse(item)?),
                Rule::mint_block => mints.push(MintBlock::parse(item)?),
                Rule::burn_block => burns.push(MintBlock::parse(item)?),
                Rule::chain_specific_block => adhoc.push(ChainSpecificBlock::parse(item)?),
                Rule::collateral_block => collateral.push(CollateralBlock::parse(item)?),
                Rule::signers_block => signers = Some(SignersBlock::parse(item)?),
                Rule::metadata_block => metadata = Some(MetadataBlock::parse(item)?),
                x => unreachable!("Unexpected rule in tx_def: {:?}", x),
            }
        }

        Ok(TxDef {
            name,
            parameters,
            locals,
            references,
            inputs,
            outputs,
            validity,
            mints,
            burns,
            signers,
            adhoc,
            scope: None,
            span,
            collateral,
            metadata,
        })
    }

    fn span(&self) -> &Span {
        &self.span
    }
}

impl AstNode for Identifier {
    const RULE: Rule = Rule::identifier;

    fn parse(pair: Pair<Rule>) -> Result<Self, Error> {
        Ok(Identifier {
            value: pair.as_str().to_string(),
            symbol: None,
            span: pair.as_span().into(),
        })
    }

    fn span(&self) -> &Span {
        &self.span
    }
}

impl AstNode for StringLiteral {
    const RULE: Rule = Rule::string;

    fn parse(pair: Pair<Rule>) -> Result<Self, Error> {
        Ok(StringLiteral {
            value: pair.as_str()[1..pair.as_str().len() - 1].to_string(),
            span: pair.as_span().into(),
        })
    }

    fn span(&self) -> &Span {
        &self.span
    }
}

impl AstNode for HexStringLiteral {
    const RULE: Rule = Rule::hex_string;

    fn parse(pair: Pair<Rule>) -> Result<Self, Error> {
        Ok(HexStringLiteral {
            value: pair.as_str()[2..].to_string(),
            span: pair.as_span().into(),
        })
    }

    fn span(&self) -> &Span {
        &self.span
    }
}

impl AstNode for PartyDef {
    const RULE: Rule = Rule::party_def;

    fn parse(pair: Pair<Rule>) -> Result<Self, Error> {
        let span = pair.as_span().into();
        let mut inner = pair.into_inner();
        let identifier = Identifier::parse(inner.next().unwrap())?;

        Ok(PartyDef {
            name: identifier,
            span,
        })
    }

    fn span(&self) -> &Span {
        &self.span
    }
}

impl AstNode for LocalsAssign {
    const RULE: Rule = Rule::locals_assign;

    fn parse(pair: Pair<Rule>) -> Result<Self, Error> {
        let span = pair.as_span().into();
        let mut inner = pair.into_inner();

        let name = Identifier::parse(inner.next().unwrap())?;
        let value = DataExpr::parse(inner.next().unwrap())?;

        Ok(LocalsAssign { name, value, span })
    }

    fn span(&self) -> &Span {
        &self.span
    }
}

impl AstNode for LocalsBlock {
    const RULE: Rule = Rule::locals_block;

    fn parse(pair: Pair<Rule>) -> Result<Self, Error> {
        let span = pair.as_span().into();
        let inner = pair.into_inner();

        let assigns = inner
            .map(|x| LocalsAssign::parse(x))
            .collect::<Result<Vec<_>, _>>()?;

        Ok(LocalsBlock { assigns, span })
    }

    fn span(&self) -> &Span {
        &self.span
    }
}

impl AstNode for ReferenceBlock {
    const RULE: Rule = Rule::reference_block;

    fn parse(pair: Pair<Rule>) -> Result<Self, Error> {
        let span = pair.as_span().into();
        let mut inner = pair.into_inner();

        let name = inner.next().unwrap().as_str().to_string();

        let pair = inner.next().unwrap();
        match pair.as_rule() {
            Rule::input_block_ref => {
                let pair = pair.into_inner().next().unwrap();
                let r#ref = DataExpr::parse(pair)?;
                Ok(ReferenceBlock { name, r#ref, span })
            }
            x => unreachable!("Unexpected rule in ref_input_block: {:?}", x),
        }
    }

    fn span(&self) -> &Span {
        &self.span
    }
}

impl AstNode for CollateralBlockField {
    const RULE: Rule = Rule::collateral_block_field;

    fn parse(pair: Pair<Rule>) -> Result<Self, Error> {
        match pair.as_rule() {
            Rule::input_block_from => {
                let pair = pair.into_inner().next().unwrap();
                let x = CollateralBlockField::From(DataExpr::parse(pair)?);
                Ok(x)
            }
            Rule::input_block_min_amount => {
                let pair = pair.into_inner().next().unwrap();
                let x = CollateralBlockField::MinAmount(DataExpr::parse(pair)?);
                Ok(x)
            }
            Rule::input_block_ref => {
                let pair = pair.into_inner().next().unwrap();
                let x = CollateralBlockField::Ref(DataExpr::parse(pair)?);
                Ok(x)
            }
            x => unreachable!("Unexpected rule in collateral_block: {:?}", x),
        }
    }

    fn span(&self) -> &Span {
        match self {
            Self::From(x) => x.span(),
            Self::MinAmount(x) => x.span(),
            Self::Ref(x) => x.span(),
        }
    }
}

impl AstNode for CollateralBlock {
    const RULE: Rule = Rule::collateral_block;

    fn parse(pair: Pair<Rule>) -> Result<Self, Error> {
        let span = pair.as_span().into();
        let inner = pair.into_inner();

        let fields = inner
            .map(|x| CollateralBlockField::parse(x))
            .collect::<Result<Vec<_>, _>>()?;

        Ok(CollateralBlock { fields, span })
    }

    fn span(&self) -> &Span {
        &self.span
    }
}

impl AstNode for MetadataBlockField {
    const RULE: Rule = Rule::metadata_block_field;

    fn parse(pair: Pair<Rule>) -> Result<Self, Error> {
        let span = pair.as_span().into();
        match pair.as_rule() {
            Rule::metadata_block_field => {
                let mut inner = pair.into_inner();
                let key = inner.next().unwrap();
                let value = inner.next().unwrap();
                Ok(MetadataBlockField {
                    key: DataExpr::parse(key)?,
                    value: DataExpr::parse(value)?,
                    span,
                })
            }
            x => unreachable!("Unexpected rule in metadata_block: {:?}", x),
        }
    }

    fn span(&self) -> &Span {
        &self.span
    }
}

impl AstNode for MetadataBlock {
    const RULE: Rule = Rule::metadata_block;

    fn parse(pair: Pair<Rule>) -> Result<Self, Error> {
        let span = pair.as_span().into();
        let inner = pair.into_inner();

        let fields = inner
            .map(|x| MetadataBlockField::parse(x))
            .collect::<Result<Vec<_>, _>>()?;

        Ok(MetadataBlock { fields, span })
    }

    fn span(&self) -> &Span {
        &self.span
    }
}

impl AstNode for InputBlockField {
    const RULE: Rule = Rule::input_block_field;

    fn parse(pair: Pair<Rule>) -> Result<Self, Error> {
        match pair.as_rule() {
            Rule::input_block_from => {
                let pair = pair.into_inner().next().unwrap();
                let x = InputBlockField::From(DataExpr::parse(pair)?);
                Ok(x)
            }
            Rule::input_block_datum_is => {
                let pair = pair.into_inner().next().unwrap();
                let x = InputBlockField::DatumIs(Type::parse(pair)?);
                Ok(x)
            }
            Rule::input_block_min_amount => {
                let pair = pair.into_inner().next().unwrap();
                let x = InputBlockField::MinAmount(DataExpr::parse(pair)?);
                Ok(x)
            }
            Rule::input_block_redeemer => {
                let pair = pair.into_inner().next().unwrap();
                let x = InputBlockField::Redeemer(DataExpr::parse(pair)?);
                Ok(x)
            }
            Rule::input_block_ref => {
                let pair = pair.into_inner().next().unwrap();
                let x = InputBlockField::Ref(DataExpr::parse(pair)?);
                Ok(x)
            }
            x => unreachable!("Unexpected rule in input_block: {:?}", x),
        }
    }

    fn span(&self) -> &Span {
        match self {
            Self::From(x) => x.span(),
            Self::DatumIs(x) => x.span(),
            Self::MinAmount(x) => x.span(),
            Self::Redeemer(x) => x.span(),
            Self::Ref(x) => x.span(),
        }
    }
}

impl AstNode for InputBlock {
    const RULE: Rule = Rule::input_block;

    fn parse(pair: Pair<Rule>) -> Result<Self, Error> {
        let span = pair.as_span().into();
        let mut inner = pair.into_inner();

        let next = inner.next().unwrap();

        let (many, name) = match next.as_rule() {
            Rule::input_many => (true, inner.next().unwrap().as_str().to_string()),
            Rule::identifier => (false, next.as_str().to_string()),
            _ => unreachable!("Unexpected rule in input_block: {:?}", next.as_rule()),
        };

        let fields = inner
            .map(|x| InputBlockField::parse(x))
            .collect::<Result<Vec<_>, _>>()?;

        Ok(InputBlock {
            name,
            many,
            fields,
            span,
        })
    }

    fn span(&self) -> &Span {
        &self.span
    }
}

impl AstNode for OutputBlockField {
    const RULE: Rule = Rule::output_block_field;

    fn parse(pair: Pair<Rule>) -> Result<Self, Error> {
        match pair.as_rule() {
            Rule::output_block_to => {
                let pair = pair.into_inner().next().unwrap();
                let x = OutputBlockField::To(Box::new(DataExpr::parse(pair)?));
                Ok(x)
            }
            Rule::output_block_amount => {
                let pair = pair.into_inner().next().unwrap();
                let x = OutputBlockField::Amount(DataExpr::parse(pair)?.into());
                Ok(x)
            }
            Rule::output_block_datum => {
                let pair = pair.into_inner().next().unwrap();
                let x = OutputBlockField::Datum(DataExpr::parse(pair)?.into());
                Ok(x)
            }
            x => unreachable!("Unexpected rule in output_block_field: {:?}", x),
        }
    }

    fn span(&self) -> &Span {
        match self {
            Self::To(x) => x.span(),
            Self::Amount(x) => x.span(),
            Self::Datum(x) => x.span(),
        }
    }
}

impl AstNode for OutputBlock {
    const RULE: Rule = Rule::output_block;

    fn parse(pair: Pair<Rule>) -> Result<Self, Error> {
        let span = pair.as_span().into();
        let mut inner = pair.into_inner();

        let has_name = inner
            .peek()
            .map(|x| x.as_rule() == Rule::identifier)
            .unwrap_or_default();

        let name = has_name.then(|| inner.next().unwrap().as_str().to_string());

        let fields = inner
            .map(|x| OutputBlockField::parse(x))
            .collect::<Result<Vec<_>, _>>()?;

        Ok(OutputBlock { name, fields, span })
    }

    fn span(&self) -> &Span {
        &self.span
    }
}

impl AstNode for ValidityBlockField {
    const RULE: Rule = Rule::validity_block_field;

    fn parse(pair: Pair<Rule>) -> Result<Self, Error> {
        match pair.as_rule() {
            Rule::validity_since_slot => {
                let pair = pair.into_inner().next().unwrap();
                let x = ValidityBlockField::SinceSlot(DataExpr::parse(pair)?.into());
                Ok(x)
            }
            Rule::validity_until_slot => {
                let pair = pair.into_inner().next().unwrap();
                let x = ValidityBlockField::UntilSlot(DataExpr::parse(pair)?.into());
                Ok(x)
            }
            x => unreachable!("Unexpected rule in validity_block: {:?}", x),
        }
    }

    fn span(&self) -> &Span {
        match self {
            Self::UntilSlot(x) => x.span(),
            Self::SinceSlot(x) => x.span(),
        }
    }
}

impl AstNode for ValidityBlock {
    const RULE: Rule = Rule::validity_block;

    fn parse(pair: Pair<Rule>) -> Result<Self, Error> {
        let span = pair.as_span().into();
        let inner = pair.into_inner();

        let fields = inner
            .map(|x| ValidityBlockField::parse(x))
            .collect::<Result<Vec<_>, _>>()?;

        Ok(ValidityBlock { fields, span })
    }

    fn span(&self) -> &Span {
        &self.span
    }
}

impl AstNode for MintBlockField {
    const RULE: Rule = Rule::mint_block_field;

    fn parse(pair: Pair<Rule>) -> Result<Self, Error> {
        match pair.as_rule() {
            Rule::mint_block_amount => {
                let pair = pair.into_inner().next().unwrap();
                let x = MintBlockField::Amount(DataExpr::parse(pair)?.into());
                Ok(x)
            }
            Rule::mint_block_redeemer => {
                let pair = pair.into_inner().next().unwrap();
                let x = MintBlockField::Redeemer(DataExpr::parse(pair)?.into());
                Ok(x)
            }
            x => unreachable!("Unexpected rule in output_block_field: {:?}", x),
        }
    }

    fn span(&self) -> &Span {
        match self {
            Self::Amount(x) => x.span(),
            Self::Redeemer(x) => x.span(),
        }
    }
}

impl AstNode for SignersBlock {
    const RULE: Rule = Rule::signers_block;

    fn parse(pair: Pair<Rule>) -> Result<Self, Error> {
        let span = pair.as_span().into();
        let inner = pair.into_inner();

        let signers = inner
            .map(|x| DataExpr::parse(x))
            .collect::<Result<Vec<_>, _>>()?;

        Ok(SignersBlock { signers, span })
    }

    fn span(&self) -> &Span {
        &self.span
    }
}

impl AstNode for MintBlock {
    const RULE: Rule = Rule::mint_block;

    fn parse(pair: Pair<Rule>) -> Result<Self, Error> {
        let span = pair.as_span().into();
        let inner = pair.into_inner();

        let fields = inner
            .map(|x| MintBlockField::parse(x))
            .collect::<Result<Vec<_>, _>>()?;

        Ok(MintBlock { fields, span })
    }

    fn span(&self) -> &Span {
        &self.span
    }
}

impl AstNode for RecordField {
    const RULE: Rule = Rule::record_field;

    fn parse(pair: Pair<Rule>) -> Result<Self, Error> {
        let span = pair.as_span().into();
        let mut inner = pair.into_inner();
        let identifier = Identifier::parse(inner.next().unwrap())?;
        let r#type = Type::parse(inner.next().unwrap())?;

        Ok(RecordField {
            name: identifier,
            r#type,
            span,
        })
    }

    fn span(&self) -> &Span {
        &self.span
    }
}

impl AstNode for PolicyField {
    const RULE: Rule = Rule::policy_def_field;

    fn parse(pair: Pair<Rule>) -> Result<Self, Error> {
        match pair.as_rule() {
            Rule::policy_def_hash => Ok(PolicyField::Hash(DataExpr::parse(
                pair.into_inner().next().unwrap(),
            )?)),
            Rule::policy_def_script => Ok(PolicyField::Script(DataExpr::parse(
                pair.into_inner().next().unwrap(),
            )?)),
            Rule::policy_def_ref => Ok(PolicyField::Ref(DataExpr::parse(
                pair.into_inner().next().unwrap(),
            )?)),
            x => unreachable!("Unexpected rule in policy_field: {:?}", x),
        }
    }

    fn span(&self) -> &Span {
        match self {
            Self::Hash(x) => x.span(),
            Self::Script(x) => x.span(),
            Self::Ref(x) => x.span(),
        }
    }
}

impl AstNode for PolicyConstructor {
    const RULE: Rule = Rule::policy_def_constructor;

    fn parse(pair: Pair<Rule>) -> Result<Self, Error> {
        let span = pair.as_span().into();
        let inner = pair.into_inner();

        let fields = inner
            .map(|x| PolicyField::parse(x))
            .collect::<Result<Vec<_>, _>>()?;

        Ok(PolicyConstructor { fields, span })
    }

    fn span(&self) -> &Span {
        &self.span
    }
}

impl AstNode for PolicyValue {
    const RULE: Rule = Rule::policy_def_value;

    fn parse(pair: Pair<Rule>) -> Result<Self, Error> {
        match pair.as_rule() {
            Rule::policy_def_constructor => {
                Ok(PolicyValue::Constructor(PolicyConstructor::parse(pair)?))
            }
            Rule::policy_def_assign => Ok(PolicyValue::Assign(HexStringLiteral::parse(
                pair.into_inner().next().unwrap(),
            )?)),
            x => unreachable!("Unexpected rule in policy_value: {:?}", x),
        }
    }

    fn span(&self) -> &Span {
        match self {
            Self::Constructor(x) => x.span(),
            Self::Assign(x) => x.span(),
        }
    }
}

impl AstNode for PolicyDef {
    const RULE: Rule = Rule::policy_def;

    fn parse(pair: Pair<Rule>) -> Result<Self, Error> {
        let span = pair.as_span().into();
        let mut inner = pair.into_inner();
        let name = Identifier::parse(inner.next().unwrap())?;
        let value = PolicyValue::parse(inner.next().unwrap())?;

        Ok(PolicyDef { name, value, span })
    }

    fn span(&self) -> &Span {
        &self.span
    }
}

impl AstNode for StaticAssetConstructor {
    const RULE: Rule = Rule::static_asset_constructor;

    fn parse(pair: Pair<Rule>) -> Result<Self, Error> {
        let span = pair.as_span().into();
        let mut inner = pair.into_inner();

        let r#type = Identifier::parse(inner.next().unwrap())?;
        let amount = DataExpr::parse(inner.next().unwrap())?;

        Ok(StaticAssetConstructor {
            r#type,
            amount: Box::new(amount),
            span,
        })
    }

    fn span(&self) -> &Span {
        &self.span
    }
}

impl AstNode for AnyAssetConstructor {
    const RULE: Rule = Rule::any_asset_constructor;

    fn parse(pair: Pair<Rule>) -> Result<Self, Error> {
        let span = pair.as_span().into();
        let mut inner = pair.into_inner();

        let policy = DataExpr::parse(inner.next().unwrap())?;
        let asset_name = DataExpr::parse(inner.next().unwrap())?;
        let amount = DataExpr::parse(inner.next().unwrap())?;

        Ok(AnyAssetConstructor {
            policy: Box::new(policy),
            asset_name: Box::new(asset_name),
            amount: Box::new(amount),
            span,
        })
    }

    fn span(&self) -> &Span {
        &self.span
    }
}

impl AstNode for ConcatOp {
    const RULE: Rule = Rule::concat_constructor;

    fn parse(pair: Pair<Rule>) -> Result<Self, Error> {
        let span = pair.as_span().into();
        let mut inner = pair.into_inner();

        let lhs = DataExpr::parse(inner.next().unwrap())?;
        let rhs = DataExpr::parse(inner.next().unwrap())?;

        Ok(ConcatOp {
            lhs: Box::new(lhs),
            rhs: Box::new(rhs),
            span,
        })
    }

    fn span(&self) -> &Span {
        &self.span
    }
}

impl AstNode for RecordConstructorField {
    const RULE: Rule = Rule::record_constructor_field;

    fn parse(pair: Pair<Rule>) -> Result<Self, Error> {
        let span = pair.as_span().into();
        let mut inner = pair.into_inner();

        let name = Identifier::parse(inner.next().unwrap())?;
        let value = DataExpr::parse(inner.next().unwrap())?;

        Ok(RecordConstructorField {
            name,
            value: Box::new(value),
            span,
        })
    }

    fn span(&self) -> &Span {
        &self.span
    }
}

impl AstNode for UtxoRef {
    const RULE: Rule = Rule::utxo_ref;

    fn parse(pair: Pair<Rule>) -> Result<Self, Error> {
        let span = pair.as_span().into();
        let raw_ref = pair.as_span().as_str()[2..].to_string();
        let (raw_txid, raw_output_ix) = raw_ref.split_once("#").expect("Invalid utxo ref");

        Ok(UtxoRef {
            txid: hex::decode(raw_txid).expect("Invalid hex txid"),
            index: raw_output_ix.parse().expect("Invalid output index"),
            span,
        })
    }

    fn span(&self) -> &Span {
        &self.span
    }
}

impl AstNode for StructConstructor {
    const RULE: Rule = Rule::struct_constructor;

    fn parse(pair: Pair<Rule>) -> Result<Self, Error> {
        let span = pair.as_span().into();
        let mut inner = pair.into_inner();

        let r#type = Identifier::parse(inner.next().unwrap())?;
        let case = VariantCaseConstructor::parse(inner.next().unwrap())?;

        Ok(StructConstructor {
            r#type,
            case,
            scope: None,
            span,
        })
    }

    fn span(&self) -> &Span {
        &self.span
    }
}

impl VariantCaseConstructor {
    fn implicit_parse(pair: Pair<Rule>) -> Result<Self, Error> {
        let span = pair.as_span().into();
        let inner = pair.into_inner();

        let mut fields = Vec::new();
        let mut spread = None;

        for pair in inner {
            match pair.as_rule() {
                Rule::record_constructor_field => {
                    fields.push(RecordConstructorField::parse(pair)?);
                }
                Rule::spread_expression => {
                    spread = Some(DataExpr::parse(pair.into_inner().next().unwrap())?);
                }
                x => unreachable!("Unexpected rule in datum_constructor: {:?}", x),
            }
        }

        Ok(VariantCaseConstructor {
            name: Identifier::new("Default"),
            fields,
            spread: spread.map(Box::new),
            scope: None,
            span,
        })
    }

    fn explicit_parse(pair: Pair<Rule>) -> Result<Self, Error> {
        let span = pair.as_span().into();
        let mut inner = pair.into_inner();

        let name = Identifier::parse(inner.next().unwrap())?;

        let mut fields = Vec::new();
        let mut spread = None;

        for pair in inner {
            match pair.as_rule() {
                Rule::record_constructor_field => {
                    fields.push(RecordConstructorField::parse(pair)?);
                }
                Rule::spread_expression => {
                    spread = Some(DataExpr::parse(pair.into_inner().next().unwrap())?);
                }
                x => unreachable!("Unexpected rule in datum_constructor: {:?}", x),
            }
        }

        Ok(VariantCaseConstructor {
            name,
            fields,
            spread: spread.map(Box::new),
            scope: None,
            span,
        })
    }
}

impl AstNode for VariantCaseConstructor {
    const RULE: Rule = Rule::variant_case_constructor;

    fn parse(pair: Pair<Rule>) -> Result<Self, Error> {
        match pair.as_rule() {
            Rule::implicit_variant_case_constructor => Self::implicit_parse(pair),
            Rule::explicit_variant_case_constructor => Self::explicit_parse(pair),
            x => unreachable!("Unexpected rule in datum_constructor: {:?}", x),
        }
    }

    fn span(&self) -> &Span {
        &self.span
    }
}

impl AstNode for ListConstructor {
    const RULE: Rule = Rule::list_constructor;

    fn parse(pair: Pair<Rule>) -> Result<Self, Error> {
        let span = pair.as_span().into();
        let inner = pair.into_inner();

        let elements = inner.map(DataExpr::parse).collect::<Result<Vec<_>, _>>()?;

        Ok(ListConstructor { elements, span })
    }

    fn span(&self) -> &Span {
        &self.span
    }
}

impl DataExpr {
    fn number_parse(pair: Pair<Rule>) -> Result<Self, Error> {
        Ok(DataExpr::Number(pair.as_str().parse().unwrap()))
    }

    fn bool_parse(pair: Pair<Rule>) -> Result<Self, Error> {
        Ok(DataExpr::Bool(pair.as_str().parse().unwrap()))
    }

    fn identifier_parse(pair: Pair<Rule>) -> Result<Self, Error> {
        Ok(DataExpr::Identifier(Identifier::parse(pair)?))
    }

    fn struct_constructor_parse(pair: Pair<Rule>) -> Result<Self, Error> {
        Ok(DataExpr::StructConstructor(StructConstructor::parse(pair)?))
    }

    fn list_constructor_parse(pair: Pair<Rule>) -> Result<Self, Error> {
        Ok(DataExpr::ListConstructor(ListConstructor::parse(pair)?))
    }

    fn utxo_ref_parse(pair: Pair<Rule>) -> Result<Self, Error> {
        Ok(DataExpr::UtxoRef(UtxoRef::parse(pair)?))
    }

    fn static_asset_constructor_parse(pair: Pair<Rule>) -> Result<Self, Error> {
        Ok(DataExpr::StaticAssetConstructor(
            StaticAssetConstructor::parse(pair)?,
        ))
    }

    fn any_asset_constructor_parse(pair: Pair<Rule>) -> Result<Self, Error> {
        Ok(DataExpr::AnyAssetConstructor(AnyAssetConstructor::parse(
            pair,
        )?))
    }

    fn concat_constructor_parse(pair: Pair<Rule>) -> Result<Self, Error> {
        Ok(DataExpr::ConcatOp(ConcatOp::parse(pair)?))
    }

    fn negate_op_parse(pair: Pair<Rule>, right: DataExpr) -> Result<Self, Error> {
        Ok(DataExpr::NegateOp(NegateOp {
            operand: Box::new(right),
            span: pair.as_span().into(),
        }))
    }

    fn property_op_parse(pair: Pair<Rule>, left: DataExpr) -> Result<Self, Error> {
        let span: Span = pair.as_span().into();
        let mut inner = pair.into_inner();

        Ok(DataExpr::PropertyOp(PropertyOp {
            operand: Box::new(left),
            property: Box::new(Identifier::parse(inner.next().unwrap())?),
            span,
            scope: None,
        }))
    }

    fn add_op_parse(left: DataExpr, pair: Pair<Rule>, right: DataExpr) -> Result<Self, Error> {
        let span = pair.as_span().into();

        Ok(DataExpr::AddOp(AddOp {
            lhs: Box::new(left),
            rhs: Box::new(right),
            span,
        }))
    }

    fn sub_op_parse(left: DataExpr, pair: Pair<Rule>, right: DataExpr) -> Result<Self, Error> {
        let span = pair.as_span().into();

        Ok(DataExpr::SubOp(SubOp {
            lhs: Box::new(left),
            rhs: Box::new(right),
            span,
        }))
    }
}

static DATA_EXPR_PRATT_PARSER: LazyLock<PrattParser<Rule>> = LazyLock::new(|| {
    PrattParser::new()
        .op(Op::infix(Rule::data_add, Assoc::Left) | Op::infix(Rule::data_sub, Assoc::Left))
        .op(Op::prefix(Rule::data_negate))
        .op(Op::postfix(Rule::data_property))
});

impl AstNode for DataExpr {
    const RULE: Rule = Rule::data_expr;

    fn parse(pair: Pair<Rule>) -> Result<Self, Error> {
        let inner = pair.into_inner();

        DATA_EXPR_PRATT_PARSER
            .map_primary(|x| match x.as_rule() {
                Rule::number => DataExpr::number_parse(x),
                Rule::string => Ok(DataExpr::String(StringLiteral::parse(x)?)),
                Rule::bool => DataExpr::bool_parse(x),
                Rule::hex_string => Ok(DataExpr::HexString(HexStringLiteral::parse(x)?)),
                Rule::struct_constructor => DataExpr::struct_constructor_parse(x),
                Rule::list_constructor => DataExpr::list_constructor_parse(x),
                Rule::unit => Ok(DataExpr::Unit),
                Rule::identifier => DataExpr::identifier_parse(x),
                Rule::utxo_ref => DataExpr::utxo_ref_parse(x),
                Rule::static_asset_constructor => DataExpr::static_asset_constructor_parse(x),
                Rule::any_asset_constructor => DataExpr::any_asset_constructor_parse(x),
                Rule::concat_constructor => DataExpr::concat_constructor_parse(x),
                Rule::data_expr => DataExpr::parse(x),
                x => unreachable!("unexpected rule as data primary: {:?}", x),
            })
            .map_prefix(|op, right| match op.as_rule() {
                Rule::data_negate => DataExpr::negate_op_parse(op, right?),
                x => unreachable!("Unexpected rule as data prefix: {:?}", x),
            })
            .map_postfix(|left, op| match op.as_rule() {
                Rule::data_property => DataExpr::property_op_parse(op, left?),
                x => unreachable!("Unexpected rule as data postfix: {:?}", x),
            })
            .map_infix(|left, op, right| match op.as_rule() {
                Rule::data_add => DataExpr::add_op_parse(left?, op, right?),
                Rule::data_sub => DataExpr::sub_op_parse(left?, op, right?),
                x => unreachable!("Unexpected rule as data infix: {:?}", x),
            })
            .parse(inner)
    }

    fn span(&self) -> &Span {
        match self {
            DataExpr::None => &Span::DUMMY,      // TODO
            DataExpr::Unit => &Span::DUMMY,      // TODO
            DataExpr::Number(_) => &Span::DUMMY, // TODO
            DataExpr::Bool(_) => &Span::DUMMY,   // TODO
            DataExpr::String(x) => x.span(),
            DataExpr::HexString(x) => x.span(),
            DataExpr::StructConstructor(x) => x.span(),
            DataExpr::ListConstructor(x) => x.span(),
            DataExpr::StaticAssetConstructor(x) => x.span(),
            DataExpr::AnyAssetConstructor(x) => x.span(),
            DataExpr::Identifier(x) => x.span(),
            DataExpr::AddOp(x) => &x.span,
            DataExpr::SubOp(x) => &x.span,
            DataExpr::ConcatOp(x) => &x.span,
            DataExpr::NegateOp(x) => &x.span,
            DataExpr::PropertyOp(x) => &x.span,
            DataExpr::UtxoRef(x) => x.span(),
        }
    }
}

impl AstNode for Type {
    const RULE: Rule = Rule::r#type;

    fn parse(pair: Pair<Rule>) -> Result<Self, Error> {
        let inner = pair.into_inner().next().unwrap();

        match inner.as_rule() {
            Rule::primitive_type => match inner.as_str() {
                "Int" => Ok(Type::Int),
                "Bool" => Ok(Type::Bool),
                "Bytes" => Ok(Type::Bytes),
                "Address" => Ok(Type::Address),
                "UtxoRef" => Ok(Type::UtxoRef),
                "AnyAsset" => Ok(Type::AnyAsset),
                _ => unreachable!("Unexpected string in primitive_type: {:?}", inner.as_str()),
            },
            Rule::list_type => {
                let inner = inner.into_inner().next().unwrap();
                Ok(Type::List(Box::new(Type::parse(inner)?)))
            }
            Rule::custom_type => Ok(Type::Custom(Identifier::new(inner.as_str().to_owned()))),
            x => unreachable!("Unexpected rule in type: {:?}", x),
        }
    }

    fn span(&self) -> &Span {
        &Span::DUMMY // TODO
    }
}

impl TypeDef {
    fn parse_variant_format(pair: Pair<Rule>) -> Result<Self, Error> {
        let span = pair.as_span().into();
        let mut inner = pair.into_inner();

        let identifier = Identifier::parse(inner.next().unwrap())?;

        let cases = inner
            .map(VariantCase::parse)
            .collect::<Result<Vec<_>, _>>()?;

        Ok(TypeDef {
            name: identifier,
            cases,
            span,
        })
    }

    fn parse_record_format(pair: Pair<Rule>) -> Result<Self, Error> {
        let span: Span = pair.as_span().into();
        let mut inner = pair.into_inner();

        let identifier = Identifier::parse(inner.next().unwrap())?;

        let fields = inner
            .map(RecordField::parse)
            .collect::<Result<Vec<_>, _>>()?;

        Ok(TypeDef {
            name: identifier.clone(),
            cases: vec![VariantCase {
                name: Identifier::new("Default"),
                fields,
                span: span.clone(),
            }],
            span,
        })
    }
}

impl AstNode for TypeDef {
    const RULE: Rule = Rule::type_def;

    fn parse(pair: Pair<Rule>) -> Result<Self, Error> {
        match pair.as_rule() {
            Rule::variant_def => Ok(Self::parse_variant_format(pair)?),
            Rule::record_def => Ok(Self::parse_record_format(pair)?),
            x => unreachable!("Unexpected rule in type_def: {:?}", x),
        }
    }

    fn span(&self) -> &Span {
        &self.span
    }
}

impl VariantCase {
    fn struct_case_parse(pair: pest::iterators::Pair<Rule>) -> Result<Self, Error> {
        let span = pair.as_span().into();
        let mut inner = pair.into_inner();

        let identifier = Identifier::parse(inner.next().unwrap())?;

        let fields = inner
            .map(RecordField::parse)
            .collect::<Result<Vec<_>, _>>()?;

        Ok(Self {
            name: identifier,
            fields,
            span,
        })
    }

    fn unit_case_parse(pair: pest::iterators::Pair<Rule>) -> Result<Self, Error> {
        let span = pair.as_span().into();
        let mut inner = pair.into_inner();

        let identifier = Identifier::parse(inner.next().unwrap())?;

        Ok(Self {
            name: identifier,
            fields: vec![],
            span,
        })
    }
}

impl AstNode for VariantCase {
    const RULE: Rule = Rule::variant_case;

    fn parse(pair: Pair<Rule>) -> Result<Self, Error> {
        let case = match pair.as_rule() {
            Rule::variant_case_struct => Self::struct_case_parse(pair),
            Rule::variant_case_tuple => todo!("parse variant case tuple"),
            Rule::variant_case_unit => Self::unit_case_parse(pair),
            x => unreachable!("Unexpected rule in datum_variant: {:?}", x),
        }?;

        Ok(case)
    }

    fn span(&self) -> &Span {
        &self.span
    }
}

impl AstNode for AssetDef {
    const RULE: Rule = Rule::asset_def;

    fn parse(pair: Pair<Rule>) -> Result<Self, Error> {
        let span = pair.as_span().into();
        let mut inner = pair.into_inner();

        let identifier = Identifier::parse(inner.next().unwrap())?;
        let policy = DataExpr::parse(inner.next().unwrap())?;
        let asset_name = DataExpr::parse(inner.next().unwrap())?;

        Ok(AssetDef {
            name: identifier,
            policy,
            asset_name,
            span,
        })
    }

    fn span(&self) -> &Span {
        &self.span
    }
}

impl AstNode for ChainSpecificBlock {
    const RULE: Rule = Rule::chain_specific_block;

    fn parse(pair: Pair<Rule>) -> Result<Self, Error> {
        let mut inner = pair.into_inner();

        let block = inner.next().unwrap();

        match block.as_rule() {
            Rule::cardano_block => {
                let block = crate::cardano::CardanoBlock::parse(block)?;
                Ok(ChainSpecificBlock::Cardano(block))
            }
            x => unreachable!("Unexpected rule in chain_specific_block: {:?}", x),
        }
    }

    fn span(&self) -> &Span {
        match self {
            Self::Cardano(x) => x.span(),
        }
    }
}

/// Parses a Tx3 source string into a Program AST.
///
/// # Arguments
///
/// * `input` - String containing Tx3 source code
///
/// # Returns
///
/// * `Result<Program, Error>` - The parsed Program AST or an error
///
/// # Errors
///
/// Returns an error if:
/// - The input string is not valid Tx3 syntax
/// - The AST construction fails
///
/// # Example
///
/// ```
/// use tx3_lang::parsing::parse_string;
/// let program = parse_string("tx swap() {}").unwrap();
/// ```
pub fn parse_string(input: &str) -> Result<Program, Error> {
    let pairs = Tx3Grammar::parse(Rule::program, input)?;
    Program::parse(pairs.into_iter().next().unwrap())
}

#[cfg(test)]
pub fn parse_well_known_example(example: &str) -> Program {
    let manifest_dir = env!("CARGO_MANIFEST_DIR");
    let test_file = format!("{}/../../examples/{}.tx3", manifest_dir, example);
    let input = std::fs::read_to_string(&test_file).unwrap();
    parse_string(&input).unwrap()
}

#[cfg(test)]
mod tests {
    use super::*;
    use crate::ast;
    use assert_json_diff::assert_json_eq;
    use paste::paste;
    use pest::Parser;

    #[test]
    fn smoke_test_parse_string() {
        let _ = parse_string("tx swap() {}").unwrap();
    }

    macro_rules! input_to_ast_check {
        ($ast:ty, $name:expr, $input:expr, $expected:expr) => {
            paste::paste! {
                #[test]
                fn [<test_parse_ $ast:snake _ $name>]() {
                    let pairs = super::Tx3Grammar::parse(<$ast>::RULE, $input).unwrap();
                    let single_match = pairs.into_iter().next().unwrap();
                    let result = <$ast>::parse(single_match).unwrap();

                    assert_eq!(result, $expected);
                }
            }
        };
    }

    input_to_ast_check!(Type, "int", "Int", Type::Int);

    input_to_ast_check!(Type, "bool", "Bool", Type::Bool);

    input_to_ast_check!(Type, "bytes", "Bytes", Type::Bytes);

    input_to_ast_check!(Type, "address", "Address", Type::Address);

    input_to_ast_check!(Type, "utxo_ref", "UtxoRef", Type::UtxoRef);

    input_to_ast_check!(Type, "any_asset", "AnyAsset", Type::AnyAsset);

    input_to_ast_check!(Type, "list", "List<Int>", Type::List(Box::new(Type::Int)));

    input_to_ast_check!(
        Type,
        "identifier",
        "MyType",
        Type::Custom(Identifier::new("MyType".to_string()))
    );

    input_to_ast_check!(
        Type,
        "other_type",
        "List<Bytes>",
        Type::List(Box::new(Type::Bytes))
    );

    input_to_ast_check!(
        Type,
        "within_list",
        "List<List<Int>>",
        Type::List(Box::new(Type::List(Box::new(Type::Int))))
    );

    input_to_ast_check!(
        TypeDef,
        "type_def_record",
        "type MyRecord {
            field1: Int,
            field2: Bytes,
        }",
        TypeDef {
            name: Identifier::new("MyRecord"),
            cases: vec![VariantCase {
                name: Identifier::new("Default"),
                fields: vec![
                    RecordField::new("field1", Type::Int),
                    RecordField::new("field2", Type::Bytes)
                ],
                span: Span::DUMMY,
            }],
            span: Span::DUMMY,
        }
    );

    input_to_ast_check!(
        TypeDef,
        "type_def_variant",
        "type MyVariant {
            Case1 {
                field1: Int,
                field2: Bytes,
            },
            Case2,
        }",
        TypeDef {
            name: Identifier::new("MyVariant"),
            cases: vec![
                VariantCase {
                    name: Identifier::new("Case1"),
                    fields: vec![
                        RecordField::new("field1", Type::Int),
                        RecordField::new("field2", Type::Bytes)
                    ],
                    span: Span::DUMMY,
                },
                VariantCase {
                    name: Identifier::new("Case2"),
                    fields: vec![],
                    span: Span::DUMMY,
                },
            ],
            span: Span::DUMMY,
        }
    );

    input_to_ast_check!(
        StringLiteral,
        "literal_string",
        "\"Hello, world!\"",
        StringLiteral::new("Hello, world!".to_string())
    );

    input_to_ast_check!(
        HexStringLiteral,
        "hex_string",
        "0xAFAFAF",
        HexStringLiteral::new("AFAFAF".to_string())
    );

    input_to_ast_check!(
        StringLiteral,
        "literal_string_address",
        "\"addr1qx234567890abcdefghijklmnopqrstuvwxyz\"",
        StringLiteral::new("addr1qx234567890abcdefghijklmnopqrstuvwxyz".to_string())
    );

    input_to_ast_check!(
        ListConstructor,
        "empty_list",
        "[]",
        ListConstructor {
            elements: vec![],
            span: Span::DUMMY,
        }
    );

    input_to_ast_check!(
        ListConstructor,
        "trailing_comma",
        "[1, 2,]",
        ListConstructor {
            elements: vec![DataExpr::Number(1), DataExpr::Number(2),],
            span: Span::DUMMY,
        }
    );

    input_to_ast_check!(
        ListConstructor,
        "int_list",
        "[1, 2]",
        ListConstructor {
            elements: vec![DataExpr::Number(1), DataExpr::Number(2),],
            span: Span::DUMMY,
        }
    );

    input_to_ast_check!(
        ListConstructor,
        "string_list",
        "[\"Hello\", \"World\"]",
        ListConstructor {
            elements: vec![
                DataExpr::String(StringLiteral::new("Hello".to_string())),
                DataExpr::String(StringLiteral::new("World".to_string()))
            ],
            span: Span::DUMMY,
        }
    );

    input_to_ast_check!(
        ListConstructor,
        "mixed_list",
        "[1, \"Hello\", true]",
        ListConstructor {
            elements: vec![
                DataExpr::Number(1),
                DataExpr::String(StringLiteral::new("Hello".to_string())),
                DataExpr::Bool(true)
            ],
            span: Span::DUMMY,
        }
    );

    input_to_ast_check!(
        ListConstructor,
        "list_within_list",
        "[[1, 2], [3, 4]]",
        ListConstructor {
            elements: vec![
                DataExpr::ListConstructor(ListConstructor {
                    elements: vec![DataExpr::Number(1), DataExpr::Number(2),],
                    span: Span::DUMMY,
                }),
                DataExpr::ListConstructor(ListConstructor {
                    elements: vec![DataExpr::Number(3), DataExpr::Number(4),],
                    span: Span::DUMMY,
                }),
            ],
            span: Span::DUMMY,
        }
    );

    input_to_ast_check!(DataExpr, "literal_bool_true", "true", DataExpr::Bool(true));

    input_to_ast_check!(
        DataExpr,
        "literal_bool_false",
        "false",
        DataExpr::Bool(false)
    );

    input_to_ast_check!(DataExpr, "unit_value", "())", DataExpr::Unit);

    input_to_ast_check!(DataExpr, "number_value", "123", DataExpr::Number(123));

    input_to_ast_check!(
        PolicyDef,
        "policy_def_assign",
        "policy MyPolicy = 0xAFAFAF;",
        PolicyDef {
            name: Identifier::new("MyPolicy"),
            value: PolicyValue::Assign(HexStringLiteral::new("AFAFAF".to_string())),
            span: Span::DUMMY,
        }
    );

    input_to_ast_check!(
        PolicyDef,
        "policy_def_constructor",
        "policy MyPolicy {
            hash: 0x1234567890,
            script: 0x1234567890,
            ref: 0x1234567890,
        };",
        PolicyDef {
            name: Identifier::new("MyPolicy"),
            value: PolicyValue::Constructor(PolicyConstructor {
                fields: vec![
                    PolicyField::Hash(DataExpr::HexString(HexStringLiteral::new(
                        "1234567890".to_string()
                    ))),
                    PolicyField::Script(DataExpr::HexString(HexStringLiteral::new(
                        "1234567890".to_string()
                    ))),
                    PolicyField::Ref(DataExpr::HexString(HexStringLiteral::new(
                        "1234567890".to_string()
                    ))),
                ],
                span: Span::DUMMY,
            }),
            span: Span::DUMMY,
        }
    );

    input_to_ast_check!(
        AssetDef,
        "hex_hex",
        "asset MyToken = 0xef7a1cebb2dc7de884ddf82f8fcbc91fe9750dcd8c12ec7643a99bbe.0xef7a1ceb;",
        AssetDef {
            name: Identifier::new("MyToken"),
            policy: DataExpr::HexString(HexStringLiteral::new(
                "ef7a1cebb2dc7de884ddf82f8fcbc91fe9750dcd8c12ec7643a99bbe".to_string()
            )),
            asset_name: DataExpr::HexString(HexStringLiteral::new("ef7a1ceb".to_string())),
            span: Span::DUMMY,
        }
    );

    input_to_ast_check!(
        AssetDef,
        "hex_string",
        "asset MyToken = 0xef7a1cebb2dc7de884ddf82f8fcbc91fe9750dcd8c12ec7643a99bbe.\"MY TOKEN\";",
        AssetDef {
            name: Identifier::new("MyToken"),
            policy: DataExpr::HexString(HexStringLiteral::new(
                "ef7a1cebb2dc7de884ddf82f8fcbc91fe9750dcd8c12ec7643a99bbe".to_string()
            )),
            asset_name: DataExpr::String(StringLiteral::new("MY TOKEN".to_string())),
            span: Span::DUMMY,
        }
    );

    input_to_ast_check!(
        StaticAssetConstructor,
        "type_and_literal",
        "MyToken(15)",
        StaticAssetConstructor {
            r#type: Identifier::new("MyToken"),
            amount: Box::new(DataExpr::Number(15)),
            span: Span::DUMMY,
        }
    );

    input_to_ast_check!(
        AnyAssetConstructor,
        "any_asset_constructor",
        "AnyAsset(0x1234567890, \"MyToken\", 15)",
        AnyAssetConstructor {
            policy: Box::new(DataExpr::HexString(HexStringLiteral::new(
                "1234567890".to_string()
            ))),
            asset_name: Box::new(DataExpr::String(StringLiteral::new("MyToken".to_string()))),
            amount: Box::new(DataExpr::Number(15)),
            span: Span::DUMMY,
        }
    );

    input_to_ast_check!(
        AnyAssetConstructor,
        "any_asset_identifiers",
        "AnyAsset(my_policy, my_token, my_amount)",
        AnyAssetConstructor {
            policy: Box::new(DataExpr::Identifier(Identifier::new("my_policy"))),
            asset_name: Box::new(DataExpr::Identifier(Identifier::new("my_token"))),
            amount: Box::new(DataExpr::Identifier(Identifier::new("my_amount"))),
            span: Span::DUMMY,
        }
    );

    input_to_ast_check!(
        AnyAssetConstructor,
        "any_asset_property_access",
        "AnyAsset(input1.policy, input1.asset_name, input1.amount)",
        AnyAssetConstructor {
            policy: Box::new(DataExpr::PropertyOp(PropertyOp {
                operand: Box::new(DataExpr::Identifier(Identifier::new("input1"))),
                property: Box::new(Identifier::new("policy")),
                span: Span::DUMMY,
                scope: None,
            })),
            asset_name: Box::new(DataExpr::PropertyOp(PropertyOp {
                operand: Box::new(DataExpr::Identifier(Identifier::new("input1"))),
                property: Box::new(Identifier::new("asset_name")),
                span: Span::DUMMY,
                scope: None,
            })),
            amount: Box::new(DataExpr::PropertyOp(PropertyOp {
                operand: Box::new(DataExpr::Identifier(Identifier::new("input1"))),
                property: Box::new(Identifier::new("amount")),
                span: Span::DUMMY,
                scope: None,
            })),
            span: Span::DUMMY,
        }
    );

    input_to_ast_check!(DataExpr, "literal", "5", DataExpr::Number(5));

    input_to_ast_check!(
        DataExpr,
        "add_op",
        "5 + var1",
        DataExpr::AddOp(AddOp {
            lhs: Box::new(DataExpr::Number(5)),
            rhs: Box::new(DataExpr::Identifier(Identifier::new("var1"))),
            span: Span::DUMMY,
        })
    );

    input_to_ast_check!(
        DataExpr,
        "concat_op",
        r#"concat("hello", "world")"#,
        DataExpr::ConcatOp(ConcatOp {
            lhs: Box::new(ast::DataExpr::String(ast::StringLiteral {
                value: "hello".to_string(),
                span: ast::Span::DUMMY,
            })),
            rhs: Box::new(ast::DataExpr::String(ast::StringLiteral {
                value: "world".to_string(),
                span: ast::Span::DUMMY,
            })),
            span: ast::Span::DUMMY,
        })
    );

    input_to_ast_check!(
        DataExpr,
        "property_access",
        "subject.property",
        DataExpr::PropertyOp(PropertyOp {
            operand: Box::new(DataExpr::Identifier(Identifier::new("subject"))),
            property: Box::new(Identifier::new("property")),
            span: Span::DUMMY,
            scope: None,
        })
    );

    input_to_ast_check!(
        DataExpr,
        "multiple_properties",
        "subject.property.subproperty",
        DataExpr::PropertyOp(PropertyOp {
            operand: Box::new(DataExpr::PropertyOp(PropertyOp {
                operand: Box::new(DataExpr::Identifier(Identifier::new("subject"))),
                property: Box::new(Identifier::new("property")),
                span: Span::DUMMY,
                scope: None,
            })),
            property: Box::new(Identifier::new("subproperty")),
            span: Span::DUMMY,
            scope: None,
        })
    );

    input_to_ast_check!(DataExpr, "empty_parentheses", "()", DataExpr::Unit);

    input_to_ast_check!(DataExpr, "nested_parentheses", "((()))", DataExpr::Unit);

    input_to_ast_check!(
        DataExpr,
        "nested_arithmetic_expression",
        "(1 + ((6 - 3) + 4))",
        DataExpr::AddOp(AddOp {
            lhs: Box::new(DataExpr::Number(1)),
            rhs: Box::new(DataExpr::AddOp(AddOp {
                lhs: Box::new(DataExpr::SubOp(SubOp {
                    lhs: Box::new(DataExpr::Number(6)),
                    rhs: Box::new(DataExpr::Number(3)),
                    span: Span::DUMMY,
                })),
                rhs: Box::new(DataExpr::Number(4)),
                span: Span::DUMMY,
            })),
            span: Span::DUMMY,
        })
    );

    input_to_ast_check!(
        DataExpr,
        "negate_op",
        "!a",
        DataExpr::NegateOp(NegateOp {
            operand: Box::new(DataExpr::Identifier(Identifier::new("a"))),
            span: Span::DUMMY,
        })
    );

    input_to_ast_check!(
        DataExpr,
        "negate_precedence",
        "!a.b",
        DataExpr::NegateOp(NegateOp {
            operand: Box::new(DataExpr::PropertyOp(PropertyOp {
                operand: Box::new(DataExpr::Identifier(Identifier::new("a"))),
                property: Box::new(Identifier::new("b")),
                span: Span::DUMMY,
                scope: None,
            })),
            span: Span::DUMMY,
        })
    );

    input_to_ast_check!(
        DataExpr,
        "negate_override_precedence",
        "(!a).b",
        DataExpr::PropertyOp(PropertyOp {
            operand: Box::new(DataExpr::NegateOp(NegateOp {
                operand: Box::new(DataExpr::Identifier(Identifier::new("a"))),
                span: Span::DUMMY,
            })),
            property: Box::new(Identifier::new("b")),
            span: Span::DUMMY,
            scope: None,
        })
    );

    input_to_ast_check!(
        DataExpr,
        "overly_complex",
        "(1 + 5) - ((a.b.c - 3) + !d.f)",
        DataExpr::SubOp(SubOp {
            lhs: Box::new(DataExpr::AddOp(AddOp {
                lhs: Box::new(DataExpr::Number(1)),
                rhs: Box::new(DataExpr::Number(5)),
                span: Span::DUMMY,
            })),
            rhs: Box::new(DataExpr::AddOp(AddOp {
                lhs: Box::new(DataExpr::SubOp(SubOp {
                    lhs: Box::new(DataExpr::PropertyOp(PropertyOp {
                        operand: Box::new(DataExpr::PropertyOp(PropertyOp {
                            operand: Box::new(DataExpr::Identifier(Identifier::new("a"))),
                            property: Box::new(Identifier::new("b")),
                            span: Span::DUMMY,
                            scope: None,
                        })),
                        property: Box::new(Identifier::new("c")),
                        span: Span::DUMMY,
                        scope: None,
                    })),
                    rhs: Box::new(DataExpr::Number(3)),
                    span: Span::DUMMY,
                })),
                rhs: Box::new(DataExpr::NegateOp(NegateOp {
                    operand: Box::new(DataExpr::PropertyOp(PropertyOp {
                        operand: Box::new(DataExpr::Identifier(Identifier::new("d"))),
                        property: Box::new(Identifier::new("f")),
                        span: Span::DUMMY,
                        scope: None,
                    })),
                    span: Span::DUMMY,
                })),

                span: Span::DUMMY,
            })),
            span: Span::DUMMY,
        })
    );

    input_to_ast_check!(
        StructConstructor,
        "struct_constructor_record",
        "MyRecord {
            field1: 10,
            field2: abc,
        }",
        StructConstructor {
            r#type: Identifier::new("MyRecord"),
            case: VariantCaseConstructor {
                name: Identifier::new("Default"),
                fields: vec![
                    RecordConstructorField {
                        name: Identifier::new("field1"),
                        value: Box::new(DataExpr::Number(10)),
                        span: Span::DUMMY,
                    },
                    RecordConstructorField {
                        name: Identifier::new("field2"),
                        value: Box::new(DataExpr::Identifier(Identifier::new("abc"))),
                        span: Span::DUMMY,
                    },
                ],
                spread: None,
                scope: None,
                span: Span::DUMMY,
            },
            scope: None,
            span: Span::DUMMY,
        }
    );

    input_to_ast_check!(
        StructConstructor,
        "struct_constructor_variant",
        "ShipCommand::MoveShip {
            delta_x: delta_x,
            delta_y: delta_y,
        }",
        StructConstructor {
            r#type: Identifier::new("ShipCommand"),
            case: VariantCaseConstructor {
                name: Identifier::new("MoveShip"),
                fields: vec![
                    RecordConstructorField {
                        name: Identifier::new("delta_x"),
                        value: Box::new(DataExpr::Identifier(Identifier::new("delta_x"))),
                        span: Span::DUMMY,
                    },
                    RecordConstructorField {
                        name: Identifier::new("delta_y"),
                        value: Box::new(DataExpr::Identifier(Identifier::new("delta_y"))),
                        span: Span::DUMMY,
                    },
                ],
                spread: None,
                scope: None,
                span: Span::DUMMY,
            },
            scope: None,
            span: Span::DUMMY,
        }
    );

    input_to_ast_check!(
        StructConstructor,
        "struct_constructor_variant_with_spread",
        "ShipCommand::MoveShip {
            delta_x: delta_x,
            delta_y: delta_y,
            ...abc
        }",
        StructConstructor {
            r#type: Identifier::new("ShipCommand"),
            case: VariantCaseConstructor {
                name: Identifier::new("MoveShip"),
                fields: vec![
                    RecordConstructorField {
                        name: Identifier::new("delta_x"),
                        value: Box::new(DataExpr::Identifier(Identifier::new("delta_x"))),
                        span: Span::DUMMY,
                    },
                    RecordConstructorField {
                        name: Identifier::new("delta_y"),
                        value: Box::new(DataExpr::Identifier(Identifier::new("delta_y"))),
                        span: Span::DUMMY,
                    },
                ],
                spread: Some(Box::new(DataExpr::Identifier(Identifier::new(
                    "abc".to_string()
                )))),
                scope: None,
                span: Span::DUMMY,
            },
            scope: None,
            span: Span::DUMMY,
        }
    );

    input_to_ast_check!(
        LocalsBlock,
        "basic",
        "locals {
            a: 10,
        }",
        LocalsBlock {
            assigns: vec![LocalsAssign {
                name: Identifier::new("a"),
                value: DataExpr::Number(10),
                span: Span::DUMMY,
            },],
            span: Span::DUMMY,
        }
    );

    input_to_ast_check!(
        LocalsBlock,
        "multiple",
        "locals {
            a: 10,
            b: 20,
        }",
        LocalsBlock {
            assigns: vec![
                LocalsAssign {
                    name: Identifier::new("a"),
                    value: DataExpr::Number(10),
                    span: Span::DUMMY,
                },
                LocalsAssign {
                    name: Identifier::new("b"),
                    value: DataExpr::Number(20),
                    span: Span::DUMMY,
                },
            ],
            span: Span::DUMMY,
        }
    );

    input_to_ast_check!(
        LocalsBlock,
        "complex_expression",
        "locals {
            a: (10 + 20) - 8,
            b: a.b.c + (5 - d),
        }",
        LocalsBlock {
            assigns: vec![
                LocalsAssign {
                    name: Identifier::new("a"),
                    value: DataExpr::SubOp(SubOp {
                        lhs: Box::new(DataExpr::AddOp(AddOp {
                            lhs: Box::new(DataExpr::Number(10)),
                            rhs: Box::new(DataExpr::Number(20)),
                            span: Span::DUMMY,
                        })),
                        rhs: Box::new(DataExpr::Number(8)),
                        span: Span::DUMMY,
                    }),
                    span: Span::DUMMY,
                },
                LocalsAssign {
                    name: Identifier::new("b"),
                    value: DataExpr::AddOp(AddOp {
                        lhs: Box::new(DataExpr::PropertyOp(PropertyOp {
                            operand: Box::new(DataExpr::PropertyOp(PropertyOp {
                                operand: Box::new(DataExpr::Identifier(Identifier::new("a"))),
                                property: Box::new(Identifier::new("b")),
                                span: Span::DUMMY,
                                scope: None,
                            })),
                            property: Box::new(Identifier::new("c")),
                            span: Span::DUMMY,
                            scope: None,
                        })),
                        rhs: Box::new(DataExpr::SubOp(SubOp {
                            lhs: Box::new(DataExpr::Number(5)),
                            rhs: Box::new(DataExpr::Identifier(Identifier::new("d"))),
                            span: Span::DUMMY,
                        })),
                        span: Span::DUMMY,
                    }),
                    span: Span::DUMMY,
                },
            ],
            span: Span::DUMMY,
        }
    );

    input_to_ast_check!(
        InputBlock,
        "single",
        r#"input source {}"#,
        InputBlock {
            many: false,
            name: "source".to_string(),
            fields: vec![],
            span: Span::DUMMY,
        }
    );

    input_to_ast_check!(
        InputBlock,
        "multiple",
        r#"input* source {}"#,
        InputBlock {
            many: true,
            name: "source".to_string(),
            fields: vec![],
            span: Span::DUMMY,
        }
    );

    input_to_ast_check!(
        OutputBlock,
        "output_block_anonymous",
        r#"output {
            to: my_party,
            amount: Ada(100),
        }"#,
        OutputBlock {
            name: None,
            fields: vec![
                OutputBlockField::To(Box::new(DataExpr::Identifier(Identifier::new(
                    "my_party".to_string(),
                )))),
                OutputBlockField::Amount(Box::new(DataExpr::StaticAssetConstructor(
                    StaticAssetConstructor {
                        r#type: Identifier::new("Ada"),
                        amount: Box::new(DataExpr::Number(100)),
                        span: Span::DUMMY,
                    },
                ))),
            ],
            span: Span::DUMMY,
        }
    );

    input_to_ast_check!(
        ChainSpecificBlock,
        "chain_specific_block_cardano",
        "cardano::vote_delegation_certificate {
            drep: 0x1234567890,
            stake: 0x1234567890,
        }",
        ChainSpecificBlock::Cardano(crate::cardano::CardanoBlock::VoteDelegationCertificate(
            crate::cardano::VoteDelegationCertificate {
                drep: DataExpr::HexString(HexStringLiteral::new("1234567890".to_string())),
                stake: DataExpr::HexString(HexStringLiteral::new("1234567890".to_string())),
                span: Span::DUMMY,
            },
        ))
    );

    input_to_ast_check!(
        EnvDef,
        "basic",
        "env {
            field_a: Int,
            field_b: Bytes,
        }",
        EnvDef {
            fields: vec![
                EnvField {
                    name: "field_a".to_string(),
                    r#type: Type::Int,
                    span: Span::DUMMY,
                },
                EnvField {
                    name: "field_b".to_string(),
                    r#type: Type::Bytes,
                    span: Span::DUMMY,
                },
            ],
            span: Span::DUMMY,
        }
    );

    input_to_ast_check!(
        TxDef,
        "empty",
        "tx my_tx() {}",
        TxDef {
            name: Identifier::new("my_tx"),
            parameters: ParameterList {
                parameters: vec![],
                span: Span::DUMMY,
            },
            locals: None,
            references: vec![],
            inputs: vec![],
            outputs: vec![],
            validity: None,
            mints: vec![],
            burns: vec![],
            signers: None,
            adhoc: vec![],
            collateral: vec![],
            metadata: None,
            scope: None,
            span: Span::DUMMY,
        }
    );

    input_to_ast_check!(
        TxDef,
        "with_parameters",
        "tx my_tx(a: Int, b: Bytes) {}",
        TxDef {
            name: Identifier::new("my_tx"),
            parameters: ParameterList {
                parameters: vec![
                    ParamDef {
                        name: Identifier::new("a"),
                        r#type: Type::Int,
                    },
                    ParamDef {
                        name: Identifier::new("b"),
                        r#type: Type::Bytes,
                    },
                ],
                span: Span::DUMMY,
            },
            locals: None,
            references: vec![],
            inputs: vec![],
            outputs: vec![],
            validity: None,
            mints: vec![],
            burns: vec![],
            signers: None,
            adhoc: vec![],
            collateral: vec![],
            metadata: None,
            scope: None,
            span: Span::DUMMY,
        }
    );

    input_to_ast_check!(
        Program,
        "basic",
        "party Abc; tx my_tx() {}",
        Program {
            parties: vec![PartyDef {
                name: Identifier::new("Abc"),
                span: Span::DUMMY,
            }],
            types: vec![],
            txs: vec![TxDef {
                name: Identifier::new("my_tx"),
                parameters: ParameterList {
                    parameters: vec![],
                    span: Span::DUMMY,
                },
                locals: None,
                references: vec![],
                inputs: vec![],
                outputs: vec![],
                validity: None,
                mints: vec![],
                burns: vec![],
                signers: None,
                adhoc: vec![],
                collateral: vec![],
                metadata: None,
                scope: None,
                span: Span::DUMMY,
            }],
            env: None,
            assets: vec![],
            policies: vec![],
            span: Span::DUMMY,
            scope: None,
        }
    );

    #[test]
    fn test_spans_are_respected() {
        let program = parse_well_known_example("lang_tour");
        assert_eq!(program.span, Span::new(0, 1497));

        assert_eq!(program.parties[0].span, Span::new(47, 61));

        assert_eq!(program.types[0].span, Span::new(63, 158));
    }

    fn make_snapshot_if_missing(example: &str, program: &Program) {
        let manifest_dir = env!("CARGO_MANIFEST_DIR");
        let path = format!("{}/../../examples/{}.ast", manifest_dir, example);

        if !std::fs::exists(&path).unwrap() {
            let ast = serde_json::to_string_pretty(program).unwrap();
            std::fs::write(&path, ast).unwrap();
        }
    }

    fn test_parsing_example(example: &str) {
        let program = parse_well_known_example(example);
        make_snapshot_if_missing(example, &program);

        let manifest_dir = env!("CARGO_MANIFEST_DIR");
        let ast_file = format!("{}/../../examples/{}.ast", manifest_dir, example);
        let ast = std::fs::read_to_string(ast_file).unwrap();

        let expected: Program = serde_json::from_str(&ast).unwrap();

        assert_json_eq!(program, expected);
    }

    #[macro_export]
    macro_rules! test_parsing {
        ($name:ident) => {
            paste! {
                #[test]
                fn [<test_example_ $name>]() {
                    test_parsing_example(stringify!($name));
                }
            }
        };
    }

    test_parsing!(lang_tour);

    test_parsing!(transfer);

    test_parsing!(swap);

    test_parsing!(asteria);

    test_parsing!(vesting);

    test_parsing!(faucet);

    test_parsing!(disordered);

    test_parsing!(input_datum);

    test_parsing!(withdrawal);

    test_parsing!(env_vars);

    test_parsing!(local_vars);

    test_parsing!(cardano_witness);

<<<<<<< HEAD
    test_parsing!(list_concat);
=======
    test_parsing!(burn);
>>>>>>> c6952de7
}<|MERGE_RESOLUTION|>--- conflicted
+++ resolved
@@ -2384,9 +2384,7 @@
 
     test_parsing!(cardano_witness);
 
-<<<<<<< HEAD
+    test_parsing!(burn);
+
     test_parsing!(list_concat);
-=======
-    test_parsing!(burn);
->>>>>>> c6952de7
 }