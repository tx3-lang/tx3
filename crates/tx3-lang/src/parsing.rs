//! Parses the Tx3 language.
//!
//! This module takes a string and parses it into Tx3 AST.

use std::sync::LazyLock;

use miette::SourceOffset;
use pest::{
    iterators::Pair,
    pratt_parser::{Assoc, Op, PrattParser},
    Parser,
};
use pest_derive::Parser;

use crate::{
    ast::*,
    cardano::{PlutusWitnessBlock, PlutusWitnessField},
};
#[derive(Parser)]
#[grammar = "tx3.pest"]
pub(crate) struct Tx3Grammar;

#[derive(Debug, thiserror::Error, miette::Diagnostic)]
#[error("Parsing error: {message}")]
#[diagnostic(code(tx3::parsing))]
pub struct Error {
    pub message: String,

    #[source_code]
    pub src: String,

    #[label]
    pub span: Span,
}

impl From<pest::error::Error<Rule>> for Error {
    fn from(error: pest::error::Error<Rule>) -> Self {
        match &error.variant {
            pest::error::ErrorVariant::ParsingError { positives, .. } => Error {
                message: format!("expected {positives:?}"),
                src: error.line().to_string(),
                span: error.location.into(),
            },
            pest::error::ErrorVariant::CustomError { message } => Error {
                message: message.clone(),
                src: error.line().to_string(),
                span: error.location.into(),
            },
        }
    }
}

impl From<pest::error::InputLocation> for Span {
    fn from(value: pest::error::InputLocation) -> Self {
        match value {
            pest::error::InputLocation::Pos(pos) => Self::new(pos, pos),
            pest::error::InputLocation::Span((start, end)) => Self::new(start, end),
        }
    }
}

impl From<pest::Span<'_>> for Span {
    fn from(span: pest::Span<'_>) -> Self {
        Self::new(span.start(), span.end())
    }
}

impl From<Span> for miette::SourceSpan {
    fn from(span: Span) -> Self {
        miette::SourceSpan::new(SourceOffset::from(span.start), span.end - span.start)
    }
}

pub trait AstNode: Sized {
    const RULE: Rule;

    fn parse(pair: Pair<Rule>) -> Result<Self, Error>;

    fn span(&self) -> &Span;
}

impl AstNode for Program {
    const RULE: Rule = Rule::program;

    fn parse(pair: Pair<Rule>) -> Result<Self, Error> {
        let span = pair.as_span().into();
        let inner = pair.into_inner();

        let mut program = Self {
            env: None,
            txs: Vec::new(),
            assets: Vec::new(),
            types: Vec::new(),
            parties: Vec::new(),
            policies: Vec::new(),
            scope: None,
            span,
        };

        for pair in inner {
            match pair.as_rule() {
                Rule::env_def => program.env = Some(EnvDef::parse(pair)?),
                Rule::tx_def => program.txs.push(TxDef::parse(pair)?),
                Rule::asset_def => program.assets.push(AssetDef::parse(pair)?),
                Rule::record_def => program.types.push(TypeDef::parse(pair)?),
                Rule::variant_def => program.types.push(TypeDef::parse(pair)?),
                Rule::party_def => program.parties.push(PartyDef::parse(pair)?),
                Rule::policy_def => program.policies.push(PolicyDef::parse(pair)?),
                Rule::EOI => break,
                x => unreachable!("Unexpected rule in program: {:?}", x),
            }
        }

        Ok(program)
    }

    fn span(&self) -> &Span {
        &self.span
    }
}

impl AstNode for EnvField {
    const RULE: Rule = Rule::env_field;

    fn parse(pair: Pair<Rule>) -> Result<Self, Error> {
        let span = pair.as_span().into();
        let mut inner = pair.into_inner();
        let identifier = inner.next().unwrap().as_str().to_string();
        let r#type = Type::parse(inner.next().unwrap())?;

        Ok(EnvField {
            name: identifier,
            r#type,
            span,
        })
    }

    fn span(&self) -> &Span {
        &self.span
    }
}

impl AstNode for EnvDef {
    const RULE: Rule = Rule::env_def;

    fn parse(pair: Pair<Rule>) -> Result<Self, Error> {
        let span = pair.as_span().into();
        let inner = pair.into_inner();

        let fields = inner
            .map(|x| EnvField::parse(x))
            .collect::<Result<Vec<_>, _>>()?;

        Ok(EnvDef { fields, span })
    }

    fn span(&self) -> &Span {
        &self.span
    }
}

impl AstNode for ParameterList {
    const RULE: Rule = Rule::parameter_list;

    fn parse(pair: Pair<Rule>) -> Result<Self, Error> {
        let span = pair.as_span().into();
        let inner = pair.into_inner();

        let mut parameters = Vec::new();

        for param in inner {
            let mut inner = param.into_inner();
            let name = Identifier::parse(inner.next().unwrap())?;
            let r#type = Type::parse(inner.next().unwrap())?;

            parameters.push(ParamDef { name, r#type });
        }

        Ok(ParameterList { parameters, span })
    }

    fn span(&self) -> &Span {
        &self.span
    }
}

impl AstNode for TxDef {
    const RULE: Rule = Rule::tx_def;

    fn parse(pair: Pair<Rule>) -> Result<Self, Error> {
        let span = pair.as_span().into();
        let mut inner = pair.into_inner();

        let name = Identifier::parse(inner.next().unwrap())?;
        let parameters = ParameterList::parse(inner.next().unwrap())?;

        let mut locals = None;
        let mut references = Vec::new();
        let mut inputs = Vec::new();
        let mut outputs = Vec::new();
        let mut validity = None;
        let mut burns = Vec::new();
        let mut mints = Vec::new();
        let mut adhoc = Vec::new();
        let mut collateral = Vec::new();
        let mut signers = None;
        let mut metadata = None;

        for item in inner {
            match item.as_rule() {
                Rule::locals_block => locals = Some(LocalsBlock::parse(item)?),
                Rule::reference_block => references.push(ReferenceBlock::parse(item)?),
                Rule::input_block => inputs.push(InputBlock::parse(item)?),
                Rule::output_block => outputs.push(OutputBlock::parse(item)?),
                Rule::validity_block => validity = Some(ValidityBlock::parse(item)?),
                Rule::mint_block => mints.push(MintBlock::parse(item)?),
                Rule::burn_block => burns.push(MintBlock::parse(item)?),
                Rule::chain_specific_block => adhoc.push(ChainSpecificBlock::parse(item)?),
                Rule::collateral_block => collateral.push(CollateralBlock::parse(item)?),
                Rule::signers_block => signers = Some(SignersBlock::parse(item)?),
                Rule::metadata_block => metadata = Some(MetadataBlock::parse(item)?),
                x => unreachable!("Unexpected rule in tx_def: {:?}", x),
            }
        }

        Ok(TxDef {
            name,
            parameters,
            locals,
            references,
            inputs,
            outputs,
            validity,
            mints,
            burns,
            signers,
            adhoc,
            scope: None,
            span,
            collateral,
            metadata,
        })
    }

    fn span(&self) -> &Span {
        &self.span
    }
}

impl AstNode for Identifier {
    const RULE: Rule = Rule::identifier;

    fn parse(pair: Pair<Rule>) -> Result<Self, Error> {
        Ok(Identifier {
            value: pair.as_str().to_string(),
            symbol: None,
            span: pair.as_span().into(),
        })
    }

    fn span(&self) -> &Span {
        &self.span
    }
}

impl AstNode for StringLiteral {
    const RULE: Rule = Rule::string;

    fn parse(pair: Pair<Rule>) -> Result<Self, Error> {
        Ok(StringLiteral {
            value: pair.as_str()[1..pair.as_str().len() - 1].to_string(),
            span: pair.as_span().into(),
        })
    }

    fn span(&self) -> &Span {
        &self.span
    }
}

impl AstNode for HexStringLiteral {
    const RULE: Rule = Rule::hex_string;

    fn parse(pair: Pair<Rule>) -> Result<Self, Error> {
        Ok(HexStringLiteral {
            value: pair.as_str()[2..].to_string(),
            span: pair.as_span().into(),
        })
    }

    fn span(&self) -> &Span {
        &self.span
    }
}

impl AstNode for PartyDef {
    const RULE: Rule = Rule::party_def;

    fn parse(pair: Pair<Rule>) -> Result<Self, Error> {
        let span = pair.as_span().into();
        let mut inner = pair.into_inner();
        let identifier = Identifier::parse(inner.next().unwrap())?;

        Ok(PartyDef {
            name: identifier,
            span,
        })
    }

    fn span(&self) -> &Span {
        &self.span
    }
}

impl AstNode for LocalsAssign {
    const RULE: Rule = Rule::locals_assign;

    fn parse(pair: Pair<Rule>) -> Result<Self, Error> {
        let span = pair.as_span().into();
        let mut inner = pair.into_inner();

        let name = Identifier::parse(inner.next().unwrap())?;
        let value = DataExpr::parse(inner.next().unwrap())?;

        Ok(LocalsAssign { name, value, span })
    }

    fn span(&self) -> &Span {
        &self.span
    }
}

impl AstNode for LocalsBlock {
    const RULE: Rule = Rule::locals_block;

    fn parse(pair: Pair<Rule>) -> Result<Self, Error> {
        let span = pair.as_span().into();
        let inner = pair.into_inner();

        let assigns = inner
            .map(|x| LocalsAssign::parse(x))
            .collect::<Result<Vec<_>, _>>()?;

        Ok(LocalsBlock { assigns, span })
    }

    fn span(&self) -> &Span {
        &self.span
    }
}

impl AstNode for ReferenceBlock {
    const RULE: Rule = Rule::reference_block;

    fn parse(pair: Pair<Rule>) -> Result<Self, Error> {
        let span = pair.as_span().into();
        let mut inner = pair.into_inner();

        let name = inner.next().unwrap().as_str().to_string();

        let pair = inner.next().unwrap();
        match pair.as_rule() {
            Rule::input_block_ref => {
                let pair = pair.into_inner().next().unwrap();
                let r#ref = DataExpr::parse(pair)?;
                Ok(ReferenceBlock { name, r#ref, span })
            }
            x => unreachable!("Unexpected rule in ref_input_block: {:?}", x),
        }
    }

    fn span(&self) -> &Span {
        &self.span
    }
}

impl AstNode for CollateralBlockField {
    const RULE: Rule = Rule::collateral_block_field;

    fn parse(pair: Pair<Rule>) -> Result<Self, Error> {
        match pair.as_rule() {
            Rule::input_block_from => {
                let pair = pair.into_inner().next().unwrap();
                let x = CollateralBlockField::From(DataExpr::parse(pair)?);
                Ok(x)
            }
            Rule::input_block_min_amount => {
                let pair = pair.into_inner().next().unwrap();
                let x = CollateralBlockField::MinAmount(DataExpr::parse(pair)?);
                Ok(x)
            }
            Rule::input_block_ref => {
                let pair = pair.into_inner().next().unwrap();
                let x = CollateralBlockField::Ref(DataExpr::parse(pair)?);
                Ok(x)
            }
            x => unreachable!("Unexpected rule in collateral_block: {:?}", x),
        }
    }

    fn span(&self) -> &Span {
        match self {
            Self::From(x) => x.span(),
            Self::MinAmount(x) => x.span(),
            Self::Ref(x) => x.span(),
        }
    }
}

impl AstNode for CollateralBlock {
    const RULE: Rule = Rule::collateral_block;

    fn parse(pair: Pair<Rule>) -> Result<Self, Error> {
        let span = pair.as_span().into();
        let inner = pair.into_inner();

        let fields = inner
            .map(|x| CollateralBlockField::parse(x))
            .collect::<Result<Vec<_>, _>>()?;

        Ok(CollateralBlock { fields, span })
    }

    fn span(&self) -> &Span {
        &self.span
    }
}

impl AstNode for MetadataBlockField {
    const RULE: Rule = Rule::metadata_block_field;

    fn parse(pair: Pair<Rule>) -> Result<Self, Error> {
        let span = pair.as_span().into();
        match pair.as_rule() {
            Rule::metadata_block_field => {
                let mut inner = pair.into_inner();
                let key = inner.next().unwrap();
                let value = inner.next().unwrap();
                Ok(MetadataBlockField {
                    key: DataExpr::parse(key)?,
                    value: DataExpr::parse(value)?,
                    span,
                })
            }
            x => unreachable!("Unexpected rule in metadata_block: {:?}", x),
        }
    }

    fn span(&self) -> &Span {
        &self.span
    }
}

impl AstNode for MetadataBlock {
    const RULE: Rule = Rule::metadata_block;

    fn parse(pair: Pair<Rule>) -> Result<Self, Error> {
        let span = pair.as_span().into();
        let inner = pair.into_inner();

        let fields = inner
            .map(|x| MetadataBlockField::parse(x))
            .collect::<Result<Vec<_>, _>>()?;

        Ok(MetadataBlock { fields, span })
    }

    fn span(&self) -> &Span {
        &self.span
    }
}

impl AstNode for InputBlockField {
    const RULE: Rule = Rule::input_block_field;

    fn parse(pair: Pair<Rule>) -> Result<Self, Error> {
        match pair.as_rule() {
            Rule::input_block_from => {
                let pair = pair.into_inner().next().unwrap();
                let x = InputBlockField::From(DataExpr::parse(pair)?);
                Ok(x)
            }
            Rule::input_block_datum_is => {
                let pair = pair.into_inner().next().unwrap();
                let x = InputBlockField::DatumIs(Type::parse(pair)?);
                Ok(x)
            }
            Rule::input_block_min_amount => {
                let pair = pair.into_inner().next().unwrap();
                let x = InputBlockField::MinAmount(DataExpr::parse(pair)?);
                Ok(x)
            }
            Rule::input_block_redeemer => {
                let pair = pair.into_inner().next().unwrap();
                let x = InputBlockField::Redeemer(DataExpr::parse(pair)?);
                Ok(x)
            }
            Rule::input_block_ref => {
                let pair = pair.into_inner().next().unwrap();
                let x = InputBlockField::Ref(DataExpr::parse(pair)?);
                Ok(x)
            }
            x => unreachable!("Unexpected rule in input_block: {:?}", x),
        }
    }

    fn span(&self) -> &Span {
        match self {
            Self::From(x) => x.span(),
            Self::DatumIs(x) => x.span(),
            Self::MinAmount(x) => x.span(),
            Self::Redeemer(x) => x.span(),
            Self::Ref(x) => x.span(),
        }
    }
}

impl AstNode for InputBlock {
    const RULE: Rule = Rule::input_block;

    fn parse(pair: Pair<Rule>) -> Result<Self, Error> {
        let span = pair.as_span().into();
        let mut inner = pair.into_inner();

        let next = inner.next().unwrap();

        let (many, name) = match next.as_rule() {
            Rule::input_many => (true, inner.next().unwrap().as_str().to_string()),
            Rule::identifier => (false, next.as_str().to_string()),
            _ => unreachable!("Unexpected rule in input_block: {:?}", next.as_rule()),
        };

        let fields = inner
            .map(|x| InputBlockField::parse(x))
            .collect::<Result<Vec<_>, _>>()?;

        Ok(InputBlock {
            name,
            many,
            fields,
            span,
        })
    }

    fn span(&self) -> &Span {
        &self.span
    }
}

impl AstNode for OutputBlockField {
    const RULE: Rule = Rule::output_block_field;

    fn parse(pair: Pair<Rule>) -> Result<Self, Error> {
        match pair.as_rule() {
            Rule::output_block_to => {
                let pair = pair.into_inner().next().unwrap();
                let x = OutputBlockField::To(Box::new(DataExpr::parse(pair)?));
                Ok(x)
            }
            Rule::output_block_amount => {
                let pair = pair.into_inner().next().unwrap();
                let x = OutputBlockField::Amount(DataExpr::parse(pair)?.into());
                Ok(x)
            }
            Rule::output_block_datum => {
                let pair = pair.into_inner().next().unwrap();
                let x = OutputBlockField::Datum(DataExpr::parse(pair)?.into());
                Ok(x)
            }
            Rule::output_block_reference_script => {
                let x =
                    OutputBlockField::ReferenceScript(Box::new(PlutusWitnessBlock::parse(pair)?));
                Ok(x)
            }
            x => unreachable!("Unexpected rule in output_block_field: {:?}", x),
        }
    }

    fn span(&self) -> &Span {
        match self {
            Self::To(x) => x.span(),
            Self::Amount(x) => x.span(),
            Self::Datum(x) => x.span(),
            Self::ReferenceScript(x) => x.span(),
        }
    }
}

impl AstNode for OutputBlock {
    const RULE: Rule = Rule::output_block;

    fn parse(pair: Pair<Rule>) -> Result<Self, Error> {
        let span = pair.as_span().into();
        let mut inner = pair.into_inner();

        let has_name = inner
            .peek()
            .map(|x| x.as_rule() == Rule::identifier)
            .unwrap_or_default();

        let name = if has_name {
            Some(Identifier::parse(inner.next().unwrap())?)
        } else {
            None
        };

        let fields = inner
            .map(|x| OutputBlockField::parse(x))
            .collect::<Result<Vec<_>, _>>()?;

        Ok(OutputBlock { name, fields, span })
    }

    fn span(&self) -> &Span {
        &self.span
    }
}

impl AstNode for ValidityBlockField {
    const RULE: Rule = Rule::validity_block_field;

    fn parse(pair: Pair<Rule>) -> Result<Self, Error> {
        match pair.as_rule() {
            Rule::validity_since_slot => {
                let pair = pair.into_inner().next().unwrap();
                let x = ValidityBlockField::SinceSlot(DataExpr::parse(pair)?.into());
                Ok(x)
            }
            Rule::validity_until_slot => {
                let pair = pair.into_inner().next().unwrap();
                let x = ValidityBlockField::UntilSlot(DataExpr::parse(pair)?.into());
                Ok(x)
            }
            x => unreachable!("Unexpected rule in validity_block: {:?}", x),
        }
    }

    fn span(&self) -> &Span {
        match self {
            Self::UntilSlot(x) => x.span(),
            Self::SinceSlot(x) => x.span(),
        }
    }
}

impl AstNode for ValidityBlock {
    const RULE: Rule = Rule::validity_block;

    fn parse(pair: Pair<Rule>) -> Result<Self, Error> {
        let span = pair.as_span().into();
        let inner = pair.into_inner();

        let fields = inner
            .map(|x| ValidityBlockField::parse(x))
            .collect::<Result<Vec<_>, _>>()?;

        Ok(ValidityBlock { fields, span })
    }

    fn span(&self) -> &Span {
        &self.span
    }
}

impl AstNode for MintBlockField {
    const RULE: Rule = Rule::mint_block_field;

    fn parse(pair: Pair<Rule>) -> Result<Self, Error> {
        match pair.as_rule() {
            Rule::mint_block_amount => {
                let pair = pair.into_inner().next().unwrap();
                let x = MintBlockField::Amount(DataExpr::parse(pair)?.into());
                Ok(x)
            }
            Rule::mint_block_redeemer => {
                let pair = pair.into_inner().next().unwrap();
                let x = MintBlockField::Redeemer(DataExpr::parse(pair)?.into());
                Ok(x)
            }
            x => unreachable!("Unexpected rule in output_block_field: {:?}", x),
        }
    }

    fn span(&self) -> &Span {
        match self {
            Self::Amount(x) => x.span(),
            Self::Redeemer(x) => x.span(),
        }
    }
}

impl AstNode for SignersBlock {
    const RULE: Rule = Rule::signers_block;

    fn parse(pair: Pair<Rule>) -> Result<Self, Error> {
        let span = pair.as_span().into();
        let inner = pair.into_inner();

        let signers = inner
            .map(|x| DataExpr::parse(x))
            .collect::<Result<Vec<_>, _>>()?;

        Ok(SignersBlock { signers, span })
    }

    fn span(&self) -> &Span {
        &self.span
    }
}

impl AstNode for MintBlock {
    const RULE: Rule = Rule::mint_block;

    fn parse(pair: Pair<Rule>) -> Result<Self, Error> {
        let span = pair.as_span().into();
        let inner = pair.into_inner();

        let fields = inner
            .map(|x| MintBlockField::parse(x))
            .collect::<Result<Vec<_>, _>>()?;

        Ok(MintBlock { fields, span })
    }

    fn span(&self) -> &Span {
        &self.span
    }
}

impl AstNode for RecordField {
    const RULE: Rule = Rule::record_field;

    fn parse(pair: Pair<Rule>) -> Result<Self, Error> {
        let span = pair.as_span().into();
        let mut inner = pair.into_inner();
        let identifier = Identifier::parse(inner.next().unwrap())?;
        let r#type = Type::parse(inner.next().unwrap())?;

        Ok(RecordField {
            name: identifier,
            r#type,
            span,
        })
    }

    fn span(&self) -> &Span {
        &self.span
    }
}

impl AstNode for PolicyField {
    const RULE: Rule = Rule::policy_def_field;

    fn parse(pair: Pair<Rule>) -> Result<Self, Error> {
        match pair.as_rule() {
            Rule::policy_def_hash => Ok(PolicyField::Hash(DataExpr::parse(
                pair.into_inner().next().unwrap(),
            )?)),
            Rule::policy_def_script => Ok(PolicyField::Script(DataExpr::parse(
                pair.into_inner().next().unwrap(),
            )?)),
            Rule::policy_def_ref => Ok(PolicyField::Ref(DataExpr::parse(
                pair.into_inner().next().unwrap(),
            )?)),
            x => unreachable!("Unexpected rule in policy_field: {:?}", x),
        }
    }

    fn span(&self) -> &Span {
        match self {
            Self::Hash(x) => x.span(),
            Self::Script(x) => x.span(),
            Self::Ref(x) => x.span(),
        }
    }
}

impl AstNode for PolicyConstructor {
    const RULE: Rule = Rule::policy_def_constructor;

    fn parse(pair: Pair<Rule>) -> Result<Self, Error> {
        let span = pair.as_span().into();
        let inner = pair.into_inner();

        let fields = inner
            .map(|x| PolicyField::parse(x))
            .collect::<Result<Vec<_>, _>>()?;

        Ok(PolicyConstructor { fields, span })
    }

    fn span(&self) -> &Span {
        &self.span
    }
}

impl AstNode for PolicyValue {
    const RULE: Rule = Rule::policy_def_value;

    fn parse(pair: Pair<Rule>) -> Result<Self, Error> {
        match pair.as_rule() {
            Rule::policy_def_constructor => {
                Ok(PolicyValue::Constructor(PolicyConstructor::parse(pair)?))
            }
            Rule::policy_def_assign => Ok(PolicyValue::Assign(HexStringLiteral::parse(
                pair.into_inner().next().unwrap(),
            )?)),
            x => unreachable!("Unexpected rule in policy_value: {:?}", x),
        }
    }

    fn span(&self) -> &Span {
        match self {
            Self::Constructor(x) => x.span(),
            Self::Assign(x) => x.span(),
        }
    }
}

impl AstNode for PolicyDef {
    const RULE: Rule = Rule::policy_def;

    fn parse(pair: Pair<Rule>) -> Result<Self, Error> {
        let span = pair.as_span().into();
        let mut inner = pair.into_inner();
        let name = Identifier::parse(inner.next().unwrap())?;
        let value = PolicyValue::parse(inner.next().unwrap())?;

        Ok(PolicyDef { name, value, span })
    }

    fn span(&self) -> &Span {
        &self.span
    }
}

impl AstNode for StaticAssetConstructor {
    const RULE: Rule = Rule::static_asset_constructor;

    fn parse(pair: Pair<Rule>) -> Result<Self, Error> {
        let span = pair.as_span().into();
        let mut inner = pair.into_inner();

        let r#type = Identifier::parse(inner.next().unwrap())?;
        let amount = DataExpr::parse(inner.next().unwrap())?;

        Ok(StaticAssetConstructor {
            r#type,
            amount: Box::new(amount),
            span,
        })
    }

    fn span(&self) -> &Span {
        &self.span
    }
}

impl AstNode for AnyAssetConstructor {
    const RULE: Rule = Rule::any_asset_constructor;

    fn parse(pair: Pair<Rule>) -> Result<Self, Error> {
        let span = pair.as_span().into();
        let mut inner = pair.into_inner();

        let policy = DataExpr::parse(inner.next().unwrap())?;
        let asset_name = DataExpr::parse(inner.next().unwrap())?;
        let amount = DataExpr::parse(inner.next().unwrap())?;

        Ok(AnyAssetConstructor {
            policy: Box::new(policy),
            asset_name: Box::new(asset_name),
            amount: Box::new(amount),
            span,
        })
    }

    fn span(&self) -> &Span {
        &self.span
    }
}

impl AstNode for ConcatOp {
    const RULE: Rule = Rule::concat_constructor;

    fn parse(pair: Pair<Rule>) -> Result<Self, Error> {
        let span = pair.as_span().into();
        let mut inner = pair.into_inner();

        let lhs = DataExpr::parse(inner.next().unwrap())?;
        let rhs = DataExpr::parse(inner.next().unwrap())?;

        Ok(ConcatOp {
            lhs: Box::new(lhs),
            rhs: Box::new(rhs),
            span,
        })
    }

    fn span(&self) -> &Span {
        &self.span
    }
}

impl AstNode for RecordConstructorField {
    const RULE: Rule = Rule::record_constructor_field;

    fn parse(pair: Pair<Rule>) -> Result<Self, Error> {
        let span = pair.as_span().into();
        let mut inner = pair.into_inner();

        let name = Identifier::parse(inner.next().unwrap())?;
        let value = DataExpr::parse(inner.next().unwrap())?;

        Ok(RecordConstructorField {
            name,
            value: Box::new(value),
            span,
        })
    }

    fn span(&self) -> &Span {
        &self.span
    }
}

impl AstNode for UtxoRef {
    const RULE: Rule = Rule::utxo_ref;

    fn parse(pair: Pair<Rule>) -> Result<Self, Error> {
        let span = pair.as_span().into();
        let raw_ref = pair.as_span().as_str()[2..].to_string();
        let (raw_txid, raw_output_ix) = raw_ref.split_once("#").expect("Invalid utxo ref");

        Ok(UtxoRef {
            txid: hex::decode(raw_txid).expect("Invalid hex txid"),
            index: raw_output_ix.parse().expect("Invalid output index"),
            span,
        })
    }

    fn span(&self) -> &Span {
        &self.span
    }
}

impl AstNode for StructConstructor {
    const RULE: Rule = Rule::struct_constructor;

    fn parse(pair: Pair<Rule>) -> Result<Self, Error> {
        let span = pair.as_span().into();
        let mut inner = pair.into_inner();

        let r#type = Identifier::parse(inner.next().unwrap())?;
        let case = VariantCaseConstructor::parse(inner.next().unwrap())?;

        Ok(StructConstructor {
            r#type,
            case,
            scope: None,
            span,
        })
    }

    fn span(&self) -> &Span {
        &self.span
    }
}

impl VariantCaseConstructor {
    fn implicit_parse(pair: Pair<Rule>) -> Result<Self, Error> {
        let span = pair.as_span().into();
        let inner = pair.into_inner();

        let mut fields = Vec::new();
        let mut spread = None;

        for pair in inner {
            match pair.as_rule() {
                Rule::record_constructor_field => {
                    fields.push(RecordConstructorField::parse(pair)?);
                }
                Rule::spread_expression => {
                    spread = Some(DataExpr::parse(pair.into_inner().next().unwrap())?);
                }
                x => unreachable!("Unexpected rule in datum_constructor: {:?}", x),
            }
        }

        Ok(VariantCaseConstructor {
            name: Identifier::new("Default"),
            fields,
            spread: spread.map(Box::new),
            scope: None,
            span,
        })
    }

    fn explicit_parse(pair: Pair<Rule>) -> Result<Self, Error> {
        let span = pair.as_span().into();
        let mut inner = pair.into_inner();

        let name = Identifier::parse(inner.next().unwrap())?;

        let mut fields = Vec::new();
        let mut spread = None;

        for pair in inner {
            match pair.as_rule() {
                Rule::record_constructor_field => {
                    fields.push(RecordConstructorField::parse(pair)?);
                }
                Rule::spread_expression => {
                    spread = Some(DataExpr::parse(pair.into_inner().next().unwrap())?);
                }
                x => unreachable!("Unexpected rule in datum_constructor: {:?}", x),
            }
        }

        Ok(VariantCaseConstructor {
            name,
            fields,
            spread: spread.map(Box::new),
            scope: None,
            span,
        })
    }
}

impl AstNode for VariantCaseConstructor {
    const RULE: Rule = Rule::variant_case_constructor;

    fn parse(pair: Pair<Rule>) -> Result<Self, Error> {
        match pair.as_rule() {
            Rule::implicit_variant_case_constructor => Self::implicit_parse(pair),
            Rule::explicit_variant_case_constructor => Self::explicit_parse(pair),
            x => unreachable!("Unexpected rule in datum_constructor: {:?}", x),
        }
    }

    fn span(&self) -> &Span {
        &self.span
    }
}

impl AstNode for ListConstructor {
    const RULE: Rule = Rule::list_constructor;

    fn parse(pair: Pair<Rule>) -> Result<Self, Error> {
        let span = pair.as_span().into();
        let inner = pair.into_inner();

        let elements = inner.map(DataExpr::parse).collect::<Result<Vec<_>, _>>()?;

        Ok(ListConstructor { elements, span })
    }

    fn span(&self) -> &Span {
        &self.span
    }
}

impl AstNode for MapField {
    const RULE: Rule = Rule::map_field;

    fn parse(pair: Pair<Rule>) -> Result<Self, Error> {
        let span = pair.as_span().into();
        let mut inner = pair.into_inner();

        let key = DataExpr::parse(inner.next().unwrap())?;
        let value = DataExpr::parse(inner.next().unwrap())?;

        Ok(MapField { key, value, span })
    }

    fn span(&self) -> &Span {
        &self.span
    }
}

impl AstNode for MapConstructor {
    const RULE: Rule = Rule::map_constructor;

    fn parse(pair: Pair<Rule>) -> Result<Self, Error> {
        let span = pair.as_span().into();
        let inner = pair.into_inner();

        let fields = inner.map(MapField::parse).collect::<Result<Vec<_>, _>>()?;

        Ok(MapConstructor { fields, span })
    }

    fn span(&self) -> &Span {
        &self.span
    }
}

impl DataExpr {
    fn number_parse(pair: Pair<Rule>) -> Result<Self, Error> {
        Ok(DataExpr::Number(pair.as_str().parse().unwrap()))
    }

    fn bool_parse(pair: Pair<Rule>) -> Result<Self, Error> {
        Ok(DataExpr::Bool(pair.as_str().parse().unwrap()))
    }

    fn identifier_parse(pair: Pair<Rule>) -> Result<Self, Error> {
        Ok(DataExpr::Identifier(Identifier::parse(pair)?))
    }

    fn struct_constructor_parse(pair: Pair<Rule>) -> Result<Self, Error> {
        Ok(DataExpr::StructConstructor(StructConstructor::parse(pair)?))
    }

    fn list_constructor_parse(pair: Pair<Rule>) -> Result<Self, Error> {
        Ok(DataExpr::ListConstructor(ListConstructor::parse(pair)?))
    }

    fn map_constructor_parse(pair: Pair<Rule>) -> Result<Self, Error> {
        Ok(DataExpr::MapConstructor(MapConstructor::parse(pair)?))
    }

    fn utxo_ref_parse(pair: Pair<Rule>) -> Result<Self, Error> {
        Ok(DataExpr::UtxoRef(UtxoRef::parse(pair)?))
    }

    fn static_asset_constructor_parse(pair: Pair<Rule>) -> Result<Self, Error> {
        Ok(DataExpr::StaticAssetConstructor(
            StaticAssetConstructor::parse(pair)?,
        ))
    }

    fn any_asset_constructor_parse(pair: Pair<Rule>) -> Result<Self, Error> {
        Ok(DataExpr::AnyAssetConstructor(AnyAssetConstructor::parse(
            pair,
        )?))
    }

    fn min_utxo_parse(pair: Pair<Rule>) -> Result<Self, Error> {
        let inner = pair.into_inner().next().unwrap();
        Ok(DataExpr::MinUtxo(Identifier::parse(inner)?))
    }

    fn tip_slot_parse(_pair: Pair<Rule>) -> Result<Self, Error> {
        Ok(DataExpr::ComputeTipSlot)
    }

    fn concat_constructor_parse(pair: Pair<Rule>) -> Result<Self, Error> {
        Ok(DataExpr::ConcatOp(ConcatOp::parse(pair)?))
    }

    fn negate_op_parse(pair: Pair<Rule>, right: DataExpr) -> Result<Self, Error> {
        Ok(DataExpr::NegateOp(NegateOp {
            operand: Box::new(right),
            span: pair.as_span().into(),
        }))
    }

    fn property_op_parse(pair: Pair<Rule>, left: DataExpr) -> Result<Self, Error> {
        let span: Span = pair.as_span().into();
        let mut inner = pair.into_inner();

        Ok(DataExpr::PropertyOp(PropertyOp {
            operand: Box::new(left),
            property: Box::new(DataExpr::Identifier(Identifier::parse(
                inner.next().unwrap(),
            )?)),
            span,
            scope: None,
        }))
    }

    fn index_op_parse(pair: Pair<Rule>, left: DataExpr) -> Result<Self, Error> {
        let span: Span = pair.as_span().into();
        let mut inner = pair.into_inner();

        Ok(DataExpr::PropertyOp(PropertyOp {
            operand: Box::new(left),
            property: Box::new(DataExpr::parse(inner.next().unwrap())?),
            span,
            scope: None,
        }))
    }

    fn add_op_parse(left: DataExpr, pair: Pair<Rule>, right: DataExpr) -> Result<Self, Error> {
        let span = pair.as_span().into();

        Ok(DataExpr::AddOp(AddOp {
            lhs: Box::new(left),
            rhs: Box::new(right),
            span,
        }))
    }

    fn sub_op_parse(left: DataExpr, pair: Pair<Rule>, right: DataExpr) -> Result<Self, Error> {
        let span = pair.as_span().into();

        Ok(DataExpr::SubOp(SubOp {
            lhs: Box::new(left),
            rhs: Box::new(right),
            span,
        }))
    }
}

static DATA_EXPR_PRATT_PARSER: LazyLock<PrattParser<Rule>> = LazyLock::new(|| {
    PrattParser::new()
        .op(Op::infix(Rule::data_add, Assoc::Left) | Op::infix(Rule::data_sub, Assoc::Left))
        .op(Op::prefix(Rule::data_negate))
        .op(Op::postfix(Rule::data_property) | Op::postfix(Rule::data_index))
});

impl AstNode for DataExpr {
    const RULE: Rule = Rule::data_expr;

    fn parse(pair: Pair<Rule>) -> Result<Self, Error> {
        let inner = pair.into_inner();

        DATA_EXPR_PRATT_PARSER
            .map_primary(|x| match x.as_rule() {
                Rule::number => DataExpr::number_parse(x),
                Rule::string => Ok(DataExpr::String(StringLiteral::parse(x)?)),
                Rule::bool => DataExpr::bool_parse(x),
                Rule::hex_string => Ok(DataExpr::HexString(HexStringLiteral::parse(x)?)),
                Rule::struct_constructor => DataExpr::struct_constructor_parse(x),
                Rule::list_constructor => DataExpr::list_constructor_parse(x),
                Rule::map_constructor => DataExpr::map_constructor_parse(x),
                Rule::unit => Ok(DataExpr::Unit),
                Rule::identifier => DataExpr::identifier_parse(x),
                Rule::utxo_ref => DataExpr::utxo_ref_parse(x),
                Rule::static_asset_constructor => DataExpr::static_asset_constructor_parse(x),
                Rule::any_asset_constructor => DataExpr::any_asset_constructor_parse(x),
                Rule::concat_constructor => DataExpr::concat_constructor_parse(x),
                Rule::min_utxo => DataExpr::min_utxo_parse(x),
                Rule::tip_slot => DataExpr::tip_slot_parse(x),
                Rule::data_expr => DataExpr::parse(x),
                x => unreachable!("unexpected rule as data primary: {:?}", x),
            })
            .map_prefix(|op, right| match op.as_rule() {
                Rule::data_negate => DataExpr::negate_op_parse(op, right?),
                x => unreachable!("Unexpected rule as data prefix: {:?}", x),
            })
            .map_postfix(|left, op| match op.as_rule() {
                Rule::data_property => DataExpr::property_op_parse(op, left?),
                Rule::data_index => DataExpr::index_op_parse(op, left?),
                x => unreachable!("Unexpected rule as data postfix: {:?}", x),
            })
            .map_infix(|left, op, right| match op.as_rule() {
                Rule::data_add => DataExpr::add_op_parse(left?, op, right?),
                Rule::data_sub => DataExpr::sub_op_parse(left?, op, right?),
                x => unreachable!("Unexpected rule as data infix: {:?}", x),
            })
            .parse(inner)
    }

    fn span(&self) -> &Span {
        match self {
            DataExpr::None => &Span::DUMMY,      // TODO
            DataExpr::Unit => &Span::DUMMY,      // TODO
            DataExpr::Number(_) => &Span::DUMMY, // TODO
            DataExpr::Bool(_) => &Span::DUMMY,   // TODO
            DataExpr::String(x) => x.span(),
            DataExpr::HexString(x) => x.span(),
            DataExpr::StructConstructor(x) => x.span(),
            DataExpr::ListConstructor(x) => x.span(),
            DataExpr::MapConstructor(x) => x.span(),
            DataExpr::StaticAssetConstructor(x) => x.span(),
            DataExpr::AnyAssetConstructor(x) => x.span(),
            DataExpr::Identifier(x) => x.span(),
            DataExpr::AddOp(x) => &x.span,
            DataExpr::SubOp(x) => &x.span,
            DataExpr::ConcatOp(x) => &x.span,
            DataExpr::NegateOp(x) => &x.span,
            DataExpr::PropertyOp(x) => &x.span,
            DataExpr::UtxoRef(x) => x.span(),
            DataExpr::MinUtxo(x) => x.span(),
            DataExpr::ComputeTipSlot => &Span::DUMMY, // TODO
        }
    }
}

impl AstNode for Type {
    const RULE: Rule = Rule::r#type;

    fn parse(pair: Pair<Rule>) -> Result<Self, Error> {
        let inner = pair.into_inner().next().unwrap();

        match inner.as_rule() {
            Rule::primitive_type => match inner.as_str() {
                "Int" => Ok(Type::Int),
                "Bool" => Ok(Type::Bool),
                "Bytes" => Ok(Type::Bytes),
                "Address" => Ok(Type::Address),
                "UtxoRef" => Ok(Type::UtxoRef),
                "AnyAsset" => Ok(Type::AnyAsset),
                _ => unreachable!("Unexpected string in primitive_type: {:?}", inner.as_str()),
            },
            Rule::list_type => {
                let inner = inner.into_inner().next().unwrap();
                Ok(Type::List(Box::new(Type::parse(inner)?)))
            }
            Rule::map_type => {
                let mut inner = inner.into_inner();
                let key_type = Type::parse(inner.next().unwrap())?;
                let value_type = Type::parse(inner.next().unwrap())?;
                Ok(Type::Map(Box::new(key_type), Box::new(value_type)))
            }
            Rule::custom_type => Ok(Type::Custom(Identifier::new(inner.as_str().to_owned()))),
            x => unreachable!("Unexpected rule in type: {:?}", x),
        }
    }

    fn span(&self) -> &Span {
        &Span::DUMMY // TODO
    }
}

impl TypeDef {
    fn parse_variant_format(pair: Pair<Rule>) -> Result<Self, Error> {
        let span = pair.as_span().into();
        let mut inner = pair.into_inner();

        let identifier = Identifier::parse(inner.next().unwrap())?;

        let cases = inner
            .map(VariantCase::parse)
            .collect::<Result<Vec<_>, _>>()?;

        Ok(TypeDef {
            name: identifier,
            cases,
            span,
        })
    }

    fn parse_record_format(pair: Pair<Rule>) -> Result<Self, Error> {
        let span: Span = pair.as_span().into();
        let mut inner = pair.into_inner();

        let identifier = Identifier::parse(inner.next().unwrap())?;

        let fields = inner
            .map(RecordField::parse)
            .collect::<Result<Vec<_>, _>>()?;

        Ok(TypeDef {
            name: identifier.clone(),
            cases: vec![VariantCase {
                name: Identifier::new("Default"),
                fields,
                span: span.clone(),
            }],
            span,
        })
    }
}

impl AstNode for TypeDef {
    const RULE: Rule = Rule::type_def;

    fn parse(pair: Pair<Rule>) -> Result<Self, Error> {
        match pair.as_rule() {
            Rule::variant_def => Ok(Self::parse_variant_format(pair)?),
            Rule::record_def => Ok(Self::parse_record_format(pair)?),
            x => unreachable!("Unexpected rule in type_def: {:?}", x),
        }
    }

    fn span(&self) -> &Span {
        &self.span
    }
}

impl VariantCase {
    fn struct_case_parse(pair: pest::iterators::Pair<Rule>) -> Result<Self, Error> {
        let span = pair.as_span().into();
        let mut inner = pair.into_inner();

        let identifier = Identifier::parse(inner.next().unwrap())?;

        let fields = inner
            .map(RecordField::parse)
            .collect::<Result<Vec<_>, _>>()?;

        Ok(Self {
            name: identifier,
            fields,
            span,
        })
    }

    fn unit_case_parse(pair: pest::iterators::Pair<Rule>) -> Result<Self, Error> {
        let span = pair.as_span().into();
        let mut inner = pair.into_inner();

        let identifier = Identifier::parse(inner.next().unwrap())?;

        Ok(Self {
            name: identifier,
            fields: vec![],
            span,
        })
    }
}

impl AstNode for VariantCase {
    const RULE: Rule = Rule::variant_case;

    fn parse(pair: Pair<Rule>) -> Result<Self, Error> {
        let case = match pair.as_rule() {
            Rule::variant_case_struct => Self::struct_case_parse(pair),
            Rule::variant_case_tuple => todo!("parse variant case tuple"),
            Rule::variant_case_unit => Self::unit_case_parse(pair),
            x => unreachable!("Unexpected rule in datum_variant: {:?}", x),
        }?;

        Ok(case)
    }

    fn span(&self) -> &Span {
        &self.span
    }
}

impl AstNode for AssetDef {
    const RULE: Rule = Rule::asset_def;

    fn parse(pair: Pair<Rule>) -> Result<Self, Error> {
        let span = pair.as_span().into();
        let mut inner = pair.into_inner();

        let identifier = Identifier::parse(inner.next().unwrap())?;
        let policy = DataExpr::parse(inner.next().unwrap())?;
        let asset_name = DataExpr::parse(inner.next().unwrap())?;

        Ok(AssetDef {
            name: identifier,
            policy,
            asset_name,
            span,
        })
    }

    fn span(&self) -> &Span {
        &self.span
    }
}

impl AstNode for ChainSpecificBlock {
    const RULE: Rule = Rule::chain_specific_block;

    fn parse(pair: Pair<Rule>) -> Result<Self, Error> {
        let mut inner = pair.into_inner();

        let block = inner.next().unwrap();

        match block.as_rule() {
            Rule::cardano_block => {
                let block = crate::cardano::CardanoBlock::parse(block)?;
                Ok(ChainSpecificBlock::Cardano(block))
            }
            x => unreachable!("Unexpected rule in chain_specific_block: {:?}", x),
        }
    }

    fn span(&self) -> &Span {
        match self {
            Self::Cardano(x) => x.span(),
        }
    }
}

/// Parses a Tx3 source string into a Program AST.
///
/// # Arguments
///
/// * `input` - String containing Tx3 source code
///
/// # Returns
///
/// * `Result<Program, Error>` - The parsed Program AST or an error
///
/// # Errors
///
/// Returns an error if:
/// - The input string is not valid Tx3 syntax
/// - The AST construction fails
///
/// # Example
///
/// ```
/// use tx3_lang::parsing::parse_string;
/// let program = parse_string("tx swap() {}").unwrap();
/// ```
pub fn parse_string(input: &str) -> Result<Program, Error> {
    let pairs = Tx3Grammar::parse(Rule::program, input)?;
    Program::parse(pairs.into_iter().next().unwrap())
}

#[cfg(test)]
pub fn parse_well_known_example(example: &str) -> Program {
    let manifest_dir = env!("CARGO_MANIFEST_DIR");
    let test_file = format!("{}/../../examples/{}.tx3", manifest_dir, example);
    let input = std::fs::read_to_string(&test_file).unwrap();
    parse_string(&input).unwrap()
}

#[cfg(test)]
mod tests {
    use super::*;
    use crate::ast;
    use assert_json_diff::assert_json_eq;
    use paste::paste;
    use pest::Parser;

    #[test]
    fn smoke_test_parse_string() {
        let _ = parse_string("tx swap() {}").unwrap();
    }

    macro_rules! input_to_ast_check {
        ($ast:ty, $name:expr, $input:expr, $expected:expr) => {
            paste::paste! {
                #[test]
                fn [<test_parse_ $ast:snake _ $name>]() {
                    let pairs = super::Tx3Grammar::parse(<$ast>::RULE, $input).unwrap();
                    let single_match = pairs.into_iter().next().unwrap();
                    let result = <$ast>::parse(single_match).unwrap();

                    assert_eq!(result, $expected);
                }
            }
        };
    }

    input_to_ast_check!(
        ConcatOp,
        "basic",
        r#"concat("hello", "world")"#,
<<<<<<< HEAD
        ast::ConcatOp {
            lhs: Box::new(ast::DataExpr::String(ast::StringLiteral {
                value: "hello".to_string(),
                span: ast::Span::DUMMY,
=======
        ConcatOp {
            lhs: Box::new(DataExpr::String(StringLiteral {
                value: "hello".to_string(),
                span: Span::DUMMY,
>>>>>>> 96dca1b0
            })),
            rhs: Box::new(ast::DataExpr::String(ast::StringLiteral {
                value: "world".to_string(),
                span: ast::Span::DUMMY,
            })),
            span: ast::Span::DUMMY,
        }
    );
<<<<<<< HEAD

=======
>>>>>>> 96dca1b0
    input_to_ast_check!(Type, "int", "Int", Type::Int);

    input_to_ast_check!(Type, "bool", "Bool", Type::Bool);

    input_to_ast_check!(Type, "bytes", "Bytes", Type::Bytes);

    input_to_ast_check!(Type, "address", "Address", Type::Address);

    input_to_ast_check!(Type, "utxo_ref", "UtxoRef", Type::UtxoRef);

    input_to_ast_check!(Type, "any_asset", "AnyAsset", Type::AnyAsset);

    input_to_ast_check!(Type, "list", "List<Int>", Type::List(Box::new(Type::Int)));

    input_to_ast_check!(
        Type,
        "identifier",
        "MyType",
        Type::Custom(Identifier::new("MyType".to_string()))
    );

    input_to_ast_check!(
        Type,
        "other_type",
        "List<Bytes>",
        Type::List(Box::new(Type::Bytes))
    );

    input_to_ast_check!(
        Type,
        "within_list",
        "List<List<Int>>",
        Type::List(Box::new(Type::List(Box::new(Type::Int))))
    );

    input_to_ast_check!(
        TypeDef,
        "type_def_record",
        "type MyRecord {
            field1: Int,
            field2: Bytes,
        }",
        TypeDef {
            name: Identifier::new("MyRecord"),
            cases: vec![VariantCase {
                name: Identifier::new("Default"),
                fields: vec![
                    RecordField::new("field1", Type::Int),
                    RecordField::new("field2", Type::Bytes)
                ],
                span: Span::DUMMY,
            }],
            span: Span::DUMMY,
        }
    );

    input_to_ast_check!(
        TypeDef,
        "type_def_variant",
        "type MyVariant {
            Case1 {
                field1: Int,
                field2: Bytes,
            },
            Case2,
        }",
        TypeDef {
            name: Identifier::new("MyVariant"),
            cases: vec![
                VariantCase {
                    name: Identifier::new("Case1"),
                    fields: vec![
                        RecordField::new("field1", Type::Int),
                        RecordField::new("field2", Type::Bytes)
                    ],
                    span: Span::DUMMY,
                },
                VariantCase {
                    name: Identifier::new("Case2"),
                    fields: vec![],
                    span: Span::DUMMY,
                },
            ],
            span: Span::DUMMY,
        }
    );

    input_to_ast_check!(
        StringLiteral,
        "literal_string",
        "\"Hello, world!\"",
        StringLiteral::new("Hello, world!".to_string())
    );

    input_to_ast_check!(
        HexStringLiteral,
        "hex_string",
        "0xAFAFAF",
        HexStringLiteral::new("AFAFAF".to_string())
    );

    input_to_ast_check!(
        StringLiteral,
        "literal_string_address",
        "\"addr1qx234567890abcdefghijklmnopqrstuvwxyz\"",
        StringLiteral::new("addr1qx234567890abcdefghijklmnopqrstuvwxyz".to_string())
    );

    input_to_ast_check!(
        ListConstructor,
        "empty_list",
        "[]",
        ListConstructor {
            elements: vec![],
            span: Span::DUMMY,
        }
    );

    input_to_ast_check!(
        ListConstructor,
        "trailing_comma",
        "[1, 2,]",
        ListConstructor {
            elements: vec![DataExpr::Number(1), DataExpr::Number(2),],
            span: Span::DUMMY,
        }
    );

    input_to_ast_check!(
        ListConstructor,
        "int_list",
        "[1, 2]",
        ListConstructor {
            elements: vec![DataExpr::Number(1), DataExpr::Number(2),],
            span: Span::DUMMY,
        }
    );

    input_to_ast_check!(
        ListConstructor,
        "string_list",
        "[\"Hello\", \"World\"]",
        ListConstructor {
            elements: vec![
                DataExpr::String(StringLiteral::new("Hello".to_string())),
                DataExpr::String(StringLiteral::new("World".to_string()))
            ],
            span: Span::DUMMY,
        }
    );

    input_to_ast_check!(
        ListConstructor,
        "mixed_list",
        "[1, \"Hello\", true]",
        ListConstructor {
            elements: vec![
                DataExpr::Number(1),
                DataExpr::String(StringLiteral::new("Hello".to_string())),
                DataExpr::Bool(true)
            ],
            span: Span::DUMMY,
        }
    );

    input_to_ast_check!(
        ListConstructor,
        "list_within_list",
        "[[1, 2], [3, 4]]",
        ListConstructor {
            elements: vec![
                DataExpr::ListConstructor(ListConstructor {
                    elements: vec![DataExpr::Number(1), DataExpr::Number(2),],
                    span: Span::DUMMY,
                }),
                DataExpr::ListConstructor(ListConstructor {
                    elements: vec![DataExpr::Number(3), DataExpr::Number(4),],
                    span: Span::DUMMY,
                }),
            ],
            span: Span::DUMMY,
        }
    );

    input_to_ast_check!(DataExpr, "literal_bool_true", "true", DataExpr::Bool(true));

    input_to_ast_check!(
        DataExpr,
        "literal_bool_false",
        "false",
        DataExpr::Bool(false)
    );

    input_to_ast_check!(DataExpr, "unit_value", "())", DataExpr::Unit);

    input_to_ast_check!(DataExpr, "number_value", "123", DataExpr::Number(123));

    input_to_ast_check!(
        PolicyDef,
        "policy_def_assign",
        "policy MyPolicy = 0xAFAFAF;",
        PolicyDef {
            name: Identifier::new("MyPolicy"),
            value: PolicyValue::Assign(HexStringLiteral::new("AFAFAF".to_string())),
            span: Span::DUMMY,
        }
    );

    input_to_ast_check!(
        PolicyDef,
        "policy_def_constructor",
        "policy MyPolicy {
            hash: 0x1234567890,
            script: 0x1234567890,
            ref: 0x1234567890,
        };",
        PolicyDef {
            name: Identifier::new("MyPolicy"),
            value: PolicyValue::Constructor(PolicyConstructor {
                fields: vec![
                    PolicyField::Hash(DataExpr::HexString(HexStringLiteral::new(
                        "1234567890".to_string()
                    ))),
                    PolicyField::Script(DataExpr::HexString(HexStringLiteral::new(
                        "1234567890".to_string()
                    ))),
                    PolicyField::Ref(DataExpr::HexString(HexStringLiteral::new(
                        "1234567890".to_string()
                    ))),
                ],
                span: Span::DUMMY,
            }),
            span: Span::DUMMY,
        }
    );

    input_to_ast_check!(
        AssetDef,
        "hex_hex",
        "asset MyToken = 0xef7a1cebb2dc7de884ddf82f8fcbc91fe9750dcd8c12ec7643a99bbe.0xef7a1ceb;",
        AssetDef {
            name: Identifier::new("MyToken"),
            policy: DataExpr::HexString(HexStringLiteral::new(
                "ef7a1cebb2dc7de884ddf82f8fcbc91fe9750dcd8c12ec7643a99bbe".to_string()
            )),
            asset_name: DataExpr::HexString(HexStringLiteral::new("ef7a1ceb".to_string())),
            span: Span::DUMMY,
        }
    );

    input_to_ast_check!(
        AssetDef,
        "hex_string",
        "asset MyToken = 0xef7a1cebb2dc7de884ddf82f8fcbc91fe9750dcd8c12ec7643a99bbe.\"MY TOKEN\";",
        AssetDef {
            name: Identifier::new("MyToken"),
            policy: DataExpr::HexString(HexStringLiteral::new(
                "ef7a1cebb2dc7de884ddf82f8fcbc91fe9750dcd8c12ec7643a99bbe".to_string()
            )),
            asset_name: DataExpr::String(StringLiteral::new("MY TOKEN".to_string())),
            span: Span::DUMMY,
        }
    );

    input_to_ast_check!(
        StaticAssetConstructor,
        "type_and_literal",
        "MyToken(15)",
        StaticAssetConstructor {
            r#type: Identifier::new("MyToken"),
            amount: Box::new(DataExpr::Number(15)),
            span: Span::DUMMY,
        }
    );

    input_to_ast_check!(
        AnyAssetConstructor,
        "any_asset_constructor",
        "AnyAsset(0x1234567890, \"MyToken\", 15)",
        AnyAssetConstructor {
            policy: Box::new(DataExpr::HexString(HexStringLiteral::new(
                "1234567890".to_string()
            ))),
            asset_name: Box::new(DataExpr::String(StringLiteral::new("MyToken".to_string()))),
            amount: Box::new(DataExpr::Number(15)),
            span: Span::DUMMY,
        }
    );

    input_to_ast_check!(
        AnyAssetConstructor,
        "any_asset_identifiers",
        "AnyAsset(my_policy, my_token, my_amount)",
        AnyAssetConstructor {
            policy: Box::new(DataExpr::Identifier(Identifier::new("my_policy"))),
            asset_name: Box::new(DataExpr::Identifier(Identifier::new("my_token"))),
            amount: Box::new(DataExpr::Identifier(Identifier::new("my_amount"))),
            span: Span::DUMMY,
        }
    );

    input_to_ast_check!(
        AnyAssetConstructor,
        "any_asset_property_access",
        "AnyAsset(input1.policy, input1.asset_name, input1.amount)",
        AnyAssetConstructor {
            policy: Box::new(DataExpr::PropertyOp(PropertyOp {
                operand: Box::new(DataExpr::Identifier(Identifier::new("input1"))),
                property: Box::new(DataExpr::Identifier(Identifier::new("policy"))),
                span: Span::DUMMY,
                scope: None,
            })),
            asset_name: Box::new(DataExpr::PropertyOp(PropertyOp {
                operand: Box::new(DataExpr::Identifier(Identifier::new("input1"))),
                property: Box::new(DataExpr::Identifier(Identifier::new("asset_name"))),
                span: Span::DUMMY,
                scope: None,
            })),
            amount: Box::new(DataExpr::PropertyOp(PropertyOp {
                operand: Box::new(DataExpr::Identifier(Identifier::new("input1"))),
                property: Box::new(DataExpr::Identifier(Identifier::new("amount"))),
                span: Span::DUMMY,
                scope: None,
            })),
            span: Span::DUMMY,
        }
    );

    input_to_ast_check!(DataExpr, "literal", "5", DataExpr::Number(5));

    input_to_ast_check!(
        DataExpr,
        "add_op",
        "5 + var1",
        DataExpr::AddOp(AddOp {
            lhs: Box::new(DataExpr::Number(5)),
            rhs: Box::new(DataExpr::Identifier(Identifier::new("var1"))),
            span: Span::DUMMY,
        })
    );

    input_to_ast_check!(
        DataExpr,
        "concat_op",
        r#"concat("hello", "world")"#,
        DataExpr::ConcatOp(ConcatOp {
            lhs: Box::new(ast::DataExpr::String(ast::StringLiteral {
                value: "hello".to_string(),
                span: ast::Span::DUMMY,
            })),
            rhs: Box::new(ast::DataExpr::String(ast::StringLiteral {
                value: "world".to_string(),
                span: ast::Span::DUMMY,
            })),
            span: ast::Span::DUMMY,
        })
    );

    input_to_ast_check!(
        DataExpr,
        "property_access",
        "subject.property",
        DataExpr::PropertyOp(PropertyOp {
            operand: Box::new(DataExpr::Identifier(Identifier::new("subject"))),
            property: Box::new(DataExpr::Identifier(Identifier::new("property"))),
            span: Span::DUMMY,
            scope: None,
        })
    );

    input_to_ast_check!(
        DataExpr,
        "multiple_properties",
        "subject.property.subproperty",
        DataExpr::PropertyOp(PropertyOp {
            operand: Box::new(DataExpr::PropertyOp(PropertyOp {
                operand: Box::new(DataExpr::Identifier(Identifier::new("subject"))),
                property: Box::new(DataExpr::Identifier(Identifier::new("property"))),
                span: Span::DUMMY,
                scope: None,
            })),
            property: Box::new(DataExpr::Identifier(Identifier::new("subproperty"))),
            span: Span::DUMMY,
            scope: None,
        })
    );

    input_to_ast_check!(DataExpr, "empty_parentheses", "()", DataExpr::Unit);

    input_to_ast_check!(DataExpr, "nested_parentheses", "((()))", DataExpr::Unit);

    input_to_ast_check!(
        DataExpr,
        "nested_arithmetic_expression",
        "(1 + ((6 - 3) + 4))",
        DataExpr::AddOp(AddOp {
            lhs: Box::new(DataExpr::Number(1)),
            rhs: Box::new(DataExpr::AddOp(AddOp {
                lhs: Box::new(DataExpr::SubOp(SubOp {
                    lhs: Box::new(DataExpr::Number(6)),
                    rhs: Box::new(DataExpr::Number(3)),
                    span: Span::DUMMY,
                })),
                rhs: Box::new(DataExpr::Number(4)),
                span: Span::DUMMY,
            })),
            span: Span::DUMMY,
        })
    );

    input_to_ast_check!(
        DataExpr,
        "negate_op",
        "!a",
        DataExpr::NegateOp(NegateOp {
            operand: Box::new(DataExpr::Identifier(Identifier::new("a"))),
            span: Span::DUMMY,
        })
    );

    input_to_ast_check!(
        DataExpr,
        "negate_precedence",
        "!a.b",
        DataExpr::NegateOp(NegateOp {
            operand: Box::new(DataExpr::PropertyOp(PropertyOp {
                operand: Box::new(DataExpr::Identifier(Identifier::new("a"))),
                property: Box::new(DataExpr::Identifier(Identifier::new("b"))),
                span: Span::DUMMY,
                scope: None,
            })),
            span: Span::DUMMY,
        })
    );

    input_to_ast_check!(
        DataExpr,
        "negate_override_precedence",
        "(!a).b",
        DataExpr::PropertyOp(PropertyOp {
            operand: Box::new(DataExpr::NegateOp(NegateOp {
                operand: Box::new(DataExpr::Identifier(Identifier::new("a"))),
                span: Span::DUMMY,
            })),
            property: Box::new(DataExpr::Identifier(Identifier::new("b"))),
            span: Span::DUMMY,
            scope: None,
        })
    );

    input_to_ast_check!(
        DataExpr,
        "overly_complex",
        "(1 + 5) - ((a.b.c - 3) + !d.f)",
        DataExpr::SubOp(SubOp {
            lhs: Box::new(DataExpr::AddOp(AddOp {
                lhs: Box::new(DataExpr::Number(1)),
                rhs: Box::new(DataExpr::Number(5)),
                span: Span::DUMMY,
            })),
            rhs: Box::new(DataExpr::AddOp(AddOp {
                lhs: Box::new(DataExpr::SubOp(SubOp {
                    lhs: Box::new(DataExpr::PropertyOp(PropertyOp {
                        operand: Box::new(DataExpr::PropertyOp(PropertyOp {
                            operand: Box::new(DataExpr::Identifier(Identifier::new("a"))),
                            property: Box::new(DataExpr::Identifier(Identifier::new("b"))),
                            span: Span::DUMMY,
                            scope: None,
                        })),
                        property: Box::new(DataExpr::Identifier(Identifier::new("c"))),
                        span: Span::DUMMY,
                        scope: None,
                    })),
                    rhs: Box::new(DataExpr::Number(3)),
                    span: Span::DUMMY,
                })),
                rhs: Box::new(DataExpr::NegateOp(NegateOp {
                    operand: Box::new(DataExpr::PropertyOp(PropertyOp {
                        operand: Box::new(DataExpr::Identifier(Identifier::new("d"))),
                        property: Box::new(DataExpr::Identifier(Identifier::new("f"))),
                        span: Span::DUMMY,
                        scope: None,
                    })),
                    span: Span::DUMMY,
                })),

                span: Span::DUMMY,
            })),
            span: Span::DUMMY,
        })
    );

    input_to_ast_check!(
        DataExpr,
        "min_utxo_basic",
        "min_utxo(output1)",
        DataExpr::MinUtxo(Identifier::new("output1"))
    );

    input_to_ast_check!(
        DataExpr,
        "min_utxo_in_expression",
        "Ada(100) + min_utxo(my_output)",
        DataExpr::AddOp(AddOp {
            lhs: Box::new(DataExpr::StaticAssetConstructor(StaticAssetConstructor {
                r#type: Identifier::new("Ada"),
                amount: Box::new(DataExpr::Number(100)),
                span: Span::DUMMY,
            })),
            rhs: Box::new(DataExpr::MinUtxo(Identifier::new("my_output"))),
            span: Span::DUMMY,
        })
    );

    input_to_ast_check!(
        DataExpr,
        "tip_slot_basic",
        "tip_slot()",
        DataExpr::ComputeTipSlot
    );

    input_to_ast_check!(
        DataExpr,
        "tip_slot_in_expression",
        "1000 + tip_slot()",
        DataExpr::AddOp(AddOp {
            lhs: Box::new(DataExpr::Number(1000)),
            rhs: Box::new(DataExpr::ComputeTipSlot),
            span: Span::DUMMY,
        })
    );

    input_to_ast_check!(
        StructConstructor,
        "struct_constructor_record",
        "MyRecord {
            field1: 10,
            field2: abc,
        }",
        StructConstructor {
            r#type: Identifier::new("MyRecord"),
            case: VariantCaseConstructor {
                name: Identifier::new("Default"),
                fields: vec![
                    RecordConstructorField {
                        name: Identifier::new("field1"),
                        value: Box::new(DataExpr::Number(10)),
                        span: Span::DUMMY,
                    },
                    RecordConstructorField {
                        name: Identifier::new("field2"),
                        value: Box::new(DataExpr::Identifier(Identifier::new("abc"))),
                        span: Span::DUMMY,
                    },
                ],
                spread: None,
                scope: None,
                span: Span::DUMMY,
            },
            scope: None,
            span: Span::DUMMY,
        }
    );

    input_to_ast_check!(
        StructConstructor,
        "struct_constructor_variant",
        "ShipCommand::MoveShip {
            delta_x: delta_x,
            delta_y: delta_y,
        }",
        StructConstructor {
            r#type: Identifier::new("ShipCommand"),
            case: VariantCaseConstructor {
                name: Identifier::new("MoveShip"),
                fields: vec![
                    RecordConstructorField {
                        name: Identifier::new("delta_x"),
                        value: Box::new(DataExpr::Identifier(Identifier::new("delta_x"))),
                        span: Span::DUMMY,
                    },
                    RecordConstructorField {
                        name: Identifier::new("delta_y"),
                        value: Box::new(DataExpr::Identifier(Identifier::new("delta_y"))),
                        span: Span::DUMMY,
                    },
                ],
                spread: None,
                scope: None,
                span: Span::DUMMY,
            },
            scope: None,
            span: Span::DUMMY,
        }
    );

    input_to_ast_check!(
        StructConstructor,
        "struct_constructor_variant_with_spread",
        "ShipCommand::MoveShip {
            delta_x: delta_x,
            delta_y: delta_y,
            ...abc
        }",
        StructConstructor {
            r#type: Identifier::new("ShipCommand"),
            case: VariantCaseConstructor {
                name: Identifier::new("MoveShip"),
                fields: vec![
                    RecordConstructorField {
                        name: Identifier::new("delta_x"),
                        value: Box::new(DataExpr::Identifier(Identifier::new("delta_x"))),
                        span: Span::DUMMY,
                    },
                    RecordConstructorField {
                        name: Identifier::new("delta_y"),
                        value: Box::new(DataExpr::Identifier(Identifier::new("delta_y"))),
                        span: Span::DUMMY,
                    },
                ],
                spread: Some(Box::new(DataExpr::Identifier(Identifier::new(
                    "abc".to_string()
                )))),
                scope: None,
                span: Span::DUMMY,
            },
            scope: None,
            span: Span::DUMMY,
        }
    );

    input_to_ast_check!(
        LocalsBlock,
        "basic",
        "locals {
            a: 10,
        }",
        LocalsBlock {
            assigns: vec![LocalsAssign {
                name: Identifier::new("a"),
                value: DataExpr::Number(10),
                span: Span::DUMMY,
            },],
            span: Span::DUMMY,
        }
    );

    input_to_ast_check!(
        LocalsBlock,
        "multiple",
        "locals {
            a: 10,
            b: 20,
        }",
        LocalsBlock {
            assigns: vec![
                LocalsAssign {
                    name: Identifier::new("a"),
                    value: DataExpr::Number(10),
                    span: Span::DUMMY,
                },
                LocalsAssign {
                    name: Identifier::new("b"),
                    value: DataExpr::Number(20),
                    span: Span::DUMMY,
                },
            ],
            span: Span::DUMMY,
        }
    );

    input_to_ast_check!(
        LocalsBlock,
        "complex_expression",
        "locals {
            a: (10 + 20) - 8,
            b: a.b.c + (5 - d),
        }",
        LocalsBlock {
            assigns: vec![
                LocalsAssign {
                    name: Identifier::new("a"),
                    value: DataExpr::SubOp(SubOp {
                        lhs: Box::new(DataExpr::AddOp(AddOp {
                            lhs: Box::new(DataExpr::Number(10)),
                            rhs: Box::new(DataExpr::Number(20)),
                            span: Span::DUMMY,
                        })),
                        rhs: Box::new(DataExpr::Number(8)),
                        span: Span::DUMMY,
                    }),
                    span: Span::DUMMY,
                },
                LocalsAssign {
                    name: Identifier::new("b"),
                    value: DataExpr::AddOp(AddOp {
                        lhs: Box::new(DataExpr::PropertyOp(PropertyOp {
                            operand: Box::new(DataExpr::PropertyOp(PropertyOp {
                                operand: Box::new(DataExpr::Identifier(Identifier::new("a"))),
                                property: Box::new(DataExpr::Identifier(Identifier::new("b"))),
                                span: Span::DUMMY,
                                scope: None,
                            })),
                            property: Box::new(DataExpr::Identifier(Identifier::new("c"))),
                            span: Span::DUMMY,
                            scope: None,
                        })),
                        rhs: Box::new(DataExpr::SubOp(SubOp {
                            lhs: Box::new(DataExpr::Number(5)),
                            rhs: Box::new(DataExpr::Identifier(Identifier::new("d"))),
                            span: Span::DUMMY,
                        })),
                        span: Span::DUMMY,
                    }),
                    span: Span::DUMMY,
                },
            ],
            span: Span::DUMMY,
        }
    );

    input_to_ast_check!(
        InputBlock,
        "single",
        r#"input source {}"#,
        InputBlock {
            many: false,
            name: "source".to_string(),
            fields: vec![],
            span: Span::DUMMY,
        }
    );

    input_to_ast_check!(
        InputBlock,
        "multiple",
        r#"input* source {}"#,
        InputBlock {
            many: true,
            name: "source".to_string(),
            fields: vec![],
            span: Span::DUMMY,
        }
    );

    input_to_ast_check!(
        OutputBlock,
        "output_block_anonymous",
        r#"output {
            to: my_party,
            amount: Ada(100),
        }"#,
        OutputBlock {
            name: None,
            fields: vec![
                OutputBlockField::To(Box::new(DataExpr::Identifier(Identifier::new(
                    "my_party".to_string(),
                )))),
                OutputBlockField::Amount(Box::new(DataExpr::StaticAssetConstructor(
                    StaticAssetConstructor {
                        r#type: Identifier::new("Ada"),
                        amount: Box::new(DataExpr::Number(100)),
                        span: Span::DUMMY,
                    },
                ))),
            ],
            span: Span::DUMMY,
        }
    );

    input_to_ast_check!(
        ChainSpecificBlock,
        "chain_specific_block_cardano",
        "cardano::vote_delegation_certificate {
            drep: 0x1234567890,
            stake: 0x1234567890,
        }",
        ChainSpecificBlock::Cardano(crate::cardano::CardanoBlock::VoteDelegationCertificate(
            crate::cardano::VoteDelegationCertificate {
                drep: DataExpr::HexString(HexStringLiteral::new("1234567890".to_string())),
                stake: DataExpr::HexString(HexStringLiteral::new("1234567890".to_string())),
                span: Span::DUMMY,
            },
        ))
    );

    input_to_ast_check!(
        ChainSpecificBlock,
        "chain_specific_block_cardano_treasury",
        "cardano::treasury_donation {
           coin: 20,
        }",
        ChainSpecificBlock::Cardano(crate::cardano::CardanoBlock::TreasuryDonation(
            crate::cardano::TreasuryDonationBlock {
                coin: DataExpr::Number(20),
                span: Span::DUMMY,
            },
        ))
    );

    input_to_ast_check!(
        EnvDef,
        "basic",
        "env {
            field_a: Int,
            field_b: Bytes,
        }",
        EnvDef {
            fields: vec![
                EnvField {
                    name: "field_a".to_string(),
                    r#type: Type::Int,
                    span: Span::DUMMY,
                },
                EnvField {
                    name: "field_b".to_string(),
                    r#type: Type::Bytes,
                    span: Span::DUMMY,
                },
            ],
            span: Span::DUMMY,
        }
    );

    input_to_ast_check!(
        TxDef,
        "empty",
        "tx my_tx() {}",
        TxDef {
            name: Identifier::new("my_tx"),
            parameters: ParameterList {
                parameters: vec![],
                span: Span::DUMMY,
            },
            locals: None,
            references: vec![],
            inputs: vec![],
            outputs: vec![],
            validity: None,
            mints: vec![],
            burns: vec![],
            signers: None,
            adhoc: vec![],
            collateral: vec![],
            metadata: None,
            scope: None,
            span: Span::DUMMY,
        }
    );

    input_to_ast_check!(
        TxDef,
        "with_parameters",
        "tx my_tx(a: Int, b: Bytes) {}",
        TxDef {
            name: Identifier::new("my_tx"),
            parameters: ParameterList {
                parameters: vec![
                    ParamDef {
                        name: Identifier::new("a"),
                        r#type: Type::Int,
                    },
                    ParamDef {
                        name: Identifier::new("b"),
                        r#type: Type::Bytes,
                    },
                ],
                span: Span::DUMMY,
            },
            locals: None,
            references: vec![],
            inputs: vec![],
            outputs: vec![],
            validity: None,
            mints: vec![],
            burns: vec![],
            signers: None,
            adhoc: vec![],
            collateral: vec![],
            metadata: None,
            scope: None,
            span: Span::DUMMY,
        }
    );

    input_to_ast_check!(
        Program,
        "basic",
        "party Abc; tx my_tx() {}",
        Program {
            parties: vec![PartyDef {
                name: Identifier::new("Abc"),
                span: Span::DUMMY,
            }],
            types: vec![],
            txs: vec![TxDef {
                name: Identifier::new("my_tx"),
                parameters: ParameterList {
                    parameters: vec![],
                    span: Span::DUMMY,
                },
                locals: None,
                references: vec![],
                inputs: vec![],
                outputs: vec![],
                validity: None,
                mints: vec![],
                burns: vec![],
                signers: None,
                adhoc: vec![],
                collateral: vec![],
                metadata: None,
                scope: None,
                span: Span::DUMMY,
            }],
            env: None,
            assets: vec![],
            policies: vec![],
            span: Span::DUMMY,
            scope: None,
        }
    );

    input_to_ast_check!(
        DataExpr,
        "array_index_literal",
        "my_list[0]",
        DataExpr::PropertyOp(PropertyOp {
            operand: Box::new(DataExpr::Identifier(Identifier::new("my_list"))),
            property: Box::new(DataExpr::Number(0)),
            span: Span::DUMMY,
            scope: None,
        })
    );

    input_to_ast_check!(
        DataExpr,
        "array_index_variable",
        "my_list[index]",
        DataExpr::PropertyOp(PropertyOp {
            operand: Box::new(DataExpr::Identifier(Identifier::new("my_list"))),
            property: Box::new(DataExpr::Identifier(Identifier::new("index"))),
            span: Span::DUMMY,
            scope: None,
        })
    );

    input_to_ast_check!(
        DataExpr,
        "nested_array_index",
        "matrix[row][col]",
        DataExpr::PropertyOp(PropertyOp {
            operand: Box::new(DataExpr::PropertyOp(PropertyOp {
                operand: Box::new(DataExpr::Identifier(Identifier::new("matrix"))),
                property: Box::new(DataExpr::Identifier(Identifier::new("row"))),
                span: Span::DUMMY,
                scope: None,
            })),
            property: Box::new(DataExpr::Identifier(Identifier::new("col"))),
            span: Span::DUMMY,
            scope: None,
        })
    );

    input_to_ast_check!(
        DataExpr,
        "array_index_with_property_access",
        "items[index].name",
        DataExpr::PropertyOp(PropertyOp {
            operand: Box::new(DataExpr::PropertyOp(PropertyOp {
                operand: Box::new(DataExpr::Identifier(Identifier::new("items"))),
                property: Box::new(DataExpr::Identifier(Identifier::new("index"))),
                span: Span::DUMMY,
                scope: None,
            })),
            property: Box::new(DataExpr::Identifier(Identifier::new("name"))),
            span: Span::DUMMY,
            scope: None,
        })
    );

    input_to_ast_check!(
        DataExpr,
        "property_access_then_array_index",
        "object.list[0]",
        DataExpr::PropertyOp(PropertyOp {
            operand: Box::new(DataExpr::PropertyOp(PropertyOp {
                operand: Box::new(DataExpr::Identifier(Identifier::new("object"))),
                property: Box::new(DataExpr::Identifier(Identifier::new("list"))),
                span: Span::DUMMY,
                scope: None,
            })),
            property: Box::new(DataExpr::Number(0)),
            span: Span::DUMMY,
            scope: None,
        })
    );

    input_to_ast_check!(
        DataExpr,
        "array_index_with_function_call",
        "values[min_utxo(output)]",
        DataExpr::PropertyOp(PropertyOp {
            operand: Box::new(DataExpr::Identifier(Identifier::new("values"))),
            property: Box::new(DataExpr::MinUtxo(Identifier::new("output"))),
            span: Span::DUMMY,
            scope: None,
        })
    );

    input_to_ast_check!(
        DataExpr,
        "mixed_property_and_index_access",
        "container.items[index].metadata[\"key\"]",
        DataExpr::PropertyOp(PropertyOp {
            operand: Box::new(DataExpr::PropertyOp(PropertyOp {
                operand: Box::new(DataExpr::PropertyOp(PropertyOp {
                    operand: Box::new(DataExpr::PropertyOp(PropertyOp {
                        operand: Box::new(DataExpr::Identifier(Identifier::new("container"))),
                        property: Box::new(DataExpr::Identifier(Identifier::new("items"))),
                        span: Span::DUMMY,
                        scope: None,
                    })),
                    property: Box::new(DataExpr::Identifier(Identifier::new("index"))),
                    span: Span::DUMMY,
                    scope: None,
                })),
                property: Box::new(DataExpr::Identifier(Identifier::new("metadata"))),
                span: Span::DUMMY,
                scope: None,
            })),
            property: Box::new(DataExpr::String(StringLiteral::new("key".to_string()))),
            span: Span::DUMMY,
            scope: None,
        })
    );

    #[test]
    fn test_spans_are_respected() {
        let program = parse_well_known_example("lang_tour");
        assert_eq!(program.span, Span::new(0, 1560));

        assert_eq!(program.parties[0].span, Span::new(47, 61));

        assert_eq!(program.types[0].span, Span::new(63, 158));
    }

    fn make_snapshot_if_missing(example: &str, program: &Program) {
        let manifest_dir = env!("CARGO_MANIFEST_DIR");
        let path = format!("{}/../../examples/{}.ast", manifest_dir, example);

        if !std::fs::exists(&path).unwrap() {
            let ast = serde_json::to_string_pretty(program).unwrap();
            std::fs::write(&path, ast).unwrap();
        }
    }

    fn test_parsing_example(example: &str) {
        let program = parse_well_known_example(example);
        make_snapshot_if_missing(example, &program);

        let manifest_dir = env!("CARGO_MANIFEST_DIR");
        let ast_file = format!("{}/../../examples/{}.ast", manifest_dir, example);
        let ast = std::fs::read_to_string(ast_file).unwrap();

        let expected: Program = serde_json::from_str(&ast).unwrap();

        assert_json_eq!(program, expected);
    }

    #[macro_export]
    macro_rules! test_parsing {
        ($name:ident) => {
            paste! {
                #[test]
                fn [<test_example_ $name>]() {
                    test_parsing_example(stringify!($name));
                }
            }
        };
    }

    test_parsing!(lang_tour);

    test_parsing!(transfer);

    test_parsing!(swap);

    test_parsing!(asteria);

    test_parsing!(vesting);

    test_parsing!(faucet);

    test_parsing!(disordered);

    test_parsing!(input_datum);

    test_parsing!(withdrawal);

    test_parsing!(env_vars);

    test_parsing!(local_vars);

    test_parsing!(cardano_witness);

<<<<<<< HEAD
    test_parsing!(reference_script);
=======
    test_parsing!(map);
>>>>>>> 96dca1b0
    test_parsing!(burn);

    test_parsing!(donation);

    test_parsing!(list_concat);
}<|MERGE_RESOLUTION|>--- conflicted
+++ resolved
@@ -1537,17 +1537,10 @@
         ConcatOp,
         "basic",
         r#"concat("hello", "world")"#,
-<<<<<<< HEAD
         ast::ConcatOp {
             lhs: Box::new(ast::DataExpr::String(ast::StringLiteral {
                 value: "hello".to_string(),
                 span: ast::Span::DUMMY,
-=======
-        ConcatOp {
-            lhs: Box::new(DataExpr::String(StringLiteral {
-                value: "hello".to_string(),
-                span: Span::DUMMY,
->>>>>>> 96dca1b0
             })),
             rhs: Box::new(ast::DataExpr::String(ast::StringLiteral {
                 value: "world".to_string(),
@@ -1556,10 +1549,6 @@
             span: ast::Span::DUMMY,
         }
     );
-<<<<<<< HEAD
-
-=======
->>>>>>> 96dca1b0
     input_to_ast_check!(Type, "int", "Int", Type::Int);
 
     input_to_ast_check!(Type, "bool", "Bool", Type::Bool);
@@ -2666,11 +2655,8 @@
 
     test_parsing!(cardano_witness);
 
-<<<<<<< HEAD
     test_parsing!(reference_script);
-=======
     test_parsing!(map);
->>>>>>> 96dca1b0
     test_parsing!(burn);
 
     test_parsing!(donation);
