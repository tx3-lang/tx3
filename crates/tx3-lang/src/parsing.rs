--- conflicted
+++ resolved
@@ -2433,9 +2433,7 @@
 
     test_parsing!(burn);
 
-<<<<<<< HEAD
     test_parsing!(donation);
-=======
+
     test_parsing!(list_concat);
->>>>>>> d5e8a79d
 }