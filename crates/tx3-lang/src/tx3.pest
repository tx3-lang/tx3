--- conflicted
+++ resolved
@@ -183,19 +183,10 @@
     "[" ~ (data_expr ~ ",")* ~ data_expr? ~ "]"
 }
 
-<<<<<<< HEAD
 tuple_constructor = {
     "(" ~ data_expr ~ "," ~ data_expr ~ ")"
 }
 
-address_expr = {
-    identifier |
-    hex_string |
-    string
-}
-
-=======
->>>>>>> ca3e6d99
 // input block
 
 input_block_from = { "from" ~ ":" ~ data_expr }
