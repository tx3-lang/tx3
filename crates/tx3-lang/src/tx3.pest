WHITESPACE = _{ " " | "\t" | "\n" | "\r" }
COMMENT = _{ "//" ~ (!"\n" ~ ANY)* | "/*" ~ (!"*/" ~ ANY)* ~ "*/" }

// Identifiers and basic types
identifier = @{ ASCII_ALPHA ~ (ASCII_ALPHANUMERIC | "_")* }
number = @{ "-"? ~ ASCII_DIGIT+ }
string = @{ "\"" ~ (!"\"" ~ ANY)* ~ "\"" }
bool = @{ "true" | "false" }
hex_string = @{ "0x" ~ ASCII_HEX_DIGIT+ }
wildcard = @{ "*" }
unit = { "()" }
utxo_ref = { "0x" ~ ASCII_HEX_DIGIT+ ~ "#" ~ ASCII_DIGIT+ }

// Type identifiers

primitive_type = {
    "Int" |
    "Bool" |
    "Bytes" |
    "AnyAsset" |
    "Address" |
    "UtxoRef"
}

custom_type = { identifier }
list_type = { "List<" ~ type ~ ">" }

type = {
    primitive_type |
    list_type |
    custom_type
}

// Parameters
parameter = { identifier ~ ":" ~ type }
parameter_list = { "(" ~ (parameter ~ ("," ~ parameter)* ~ ","?)? ~ ")" }

// Asset definitions
asset_def = {
    "asset" ~ identifier ~ "=" ~ data_expr ~ "." ~ data_expr ~ ";"
}

// Party definitions
party_def = {
    "party" ~ identifier ~ ";"
}

// Policy definitions
policy_def_assign = {
    "=" ~ hex_string ~ ";"
}

policy_def_hash = { "hash" ~ ":" ~ data_expr }
policy_def_script = { "script" ~ ":" ~ data_expr }
policy_def_ref = { "ref" ~ ":" ~ data_expr }

policy_def_field = _{
    policy_def_hash |
    policy_def_ref |
    policy_def_script
}

policy_def_constructor = {
    "{" ~ (policy_def_field ~ ",")* ~ "}"
}

policy_def_value = _{  policy_def_assign | policy_def_constructor }

policy_def = {
    "policy" ~ identifier ~ policy_def_value
}

// Type definitions
record_field = { identifier ~ ":" ~ type }

record_def = {
    "type" ~ identifier ~ "{" ~
    (record_field ~ ",")* ~
    "}"
}

variant_case_struct = {
    identifier ~ "{" ~
    (record_field ~ ",")* ~
    "}"
}

variant_case_tuple = {
    identifier ~ "(" ~
    (type ~ ",")* ~
    ")"
}

variant_case_unit = {
    identifier
}

variant_case = _{
    variant_case_struct |
    variant_case_tuple |
    variant_case_unit
}

variant_def = {
    "type" ~ identifier ~ "{" ~
    (variant_case ~ ",")* ~
    "}"
}

type_def = _{
    record_def |
    variant_def
}

static_asset_constructor = {
    identifier ~ "(" ~ data_expr ~ ("," ~ data_expr)? ~ ")"
}

any_asset_constructor = {
    "AnyAsset" ~ "(" ~ data_expr ~ "," ~ data_expr ~ "," ~ data_expr ~ ")"
}

concat_constructor = {
    "concat" ~ "(" ~ data_expr ~ "," ~ data_expr ~ ")"
}

data_expr = { data_prefix* ~ data_primary ~ data_postfix* ~ (data_infix ~ data_prefix* ~ data_primary ~ data_postfix* )* }

    data_infix = _{ data_add | data_sub }
        data_add = { "+" }
        data_sub = { "-" }

    data_prefix = _{ data_negate }
        data_negate = { "!" }
    
    data_postfix = _{ data_property }
        data_property = { "." ~ identifier }

    data_primary = _{
        unit |
        utxo_ref |
        hex_string |
        number |
        bool |
        string |
        struct_constructor |
        list_constructor |
        concat_constructor |
        any_asset_constructor |
<<<<<<< HEAD
        concat_constructor |
=======
>>>>>>> 64505047
        static_asset_constructor |
        identifier |
        "(" ~ data_expr ~ ")"
    }

spread_expression = { "..." ~ data_expr }

record_constructor_field = {
    identifier ~ ":" ~ data_expr
}

explicit_variant_case_constructor = {
    "::" ~ identifier ~ "{" ~
    (record_constructor_field ~ ",")* ~
    spread_expression? ~
    "}"
}

implicit_variant_case_constructor = {
    "{" ~
    (record_constructor_field ~ ",")* ~
    spread_expression? ~
    "}"
}

variant_case_constructor = _{
    explicit_variant_case_constructor |
    implicit_variant_case_constructor
}

struct_constructor = {
    identifier ~ variant_case_constructor
}

list_constructor = {
    "[" ~ (data_expr ~ ",")* ~ data_expr? ~ "]"
}

<<<<<<< HEAD
=======
// input block

input_many = { "*" }
>>>>>>> 64505047
input_block_from = { "from" ~ ":" ~ data_expr }
input_block_datum_is = { "datum_is" ~ ":" ~ type }
input_block_min_amount = { "min_amount" ~ ":" ~ data_expr }
input_block_redeemer = { "redeemer" ~ ":" ~ data_expr }
input_block_ref = { "ref" ~ ":" ~ data_expr }

input_block_field = _{
    input_block_from |
    input_block_datum_is |
    input_block_min_amount |
    input_block_redeemer |
    input_block_ref
}

input_block = {
    "input" ~ input_many? ~ identifier ~ "{" ~
    (input_block_field ~ ",")* ~
    "}"
}

collateral_block_field = _{
    input_block_from |
    input_block_min_amount |
    input_block_ref
}

collateral_block = {
    "collateral" ~ "{" ~
    (collateral_block_field ~ ",")* ~
    "}"
}

reference_block = {
    "reference" ~ identifier ~ ("*")? ~ "{" ~
    input_block_ref ~ "," ~
    "}"
}

output_block_to = { "to" ~ ":" ~ data_expr }
output_block_amount = { "amount" ~ ":" ~ data_expr }
output_block_datum = { "datum" ~ ":" ~ data_expr }

output_block_field = _{
    output_block_to |
    output_block_amount |
    output_block_datum
}

output_block = {
    "output" ~ identifier? ~ "{" ~
    (output_block_field ~ ",")* ~
    "}"
}

validity_until_slot = {"until_slot" ~ ":" ~ data_expr}
validity_since_slot = {"since_slot" ~ ":" ~ data_expr}

validity_block_field = _{
    validity_until_slot |
    validity_since_slot
}

validity_block = {
    "validity" ~ "{" ~
    (validity_block_field ~ ",")* ~
    "}"
}

mint_block_amount = { "amount" ~ ":" ~ data_expr }
mint_block_redeemer = { "redeemer" ~ ":" ~ data_expr }

mint_block_field = _{
    mint_block_amount |
    mint_block_redeemer
}

mint_block = {
    "mint" ~ "{" ~
    (mint_block_field ~ ",")* ~
    "}"
}

burn_block = {
    "burn" ~ "{" ~
    (mint_block_field ~ ",")* ~
    "}"
}

signers_block = {
    "signers" ~ "{" ~
        (data_expr ~ ",")* ~
    "}"
}

cardano_stake_delegation_certificate = {
    "stake_delegation_certificate" ~ "{" ~
    (record_constructor_field ~ ",")* ~
    "}"
}

cardano_vote_delegation_certificate = {
    "vote_delegation_certificate" ~ "{" ~
    "drep" ~ ":" ~ data_expr ~ "," ~
    "stake" ~ ":" ~ data_expr ~ "," ~
    "}"
}


cardano_withdrawal_from = {
    "from" ~ ":" ~ data_expr
}

cardano_withdrawal_amount = {
    "amount" ~ ":" ~ data_expr
}

cardano_withdrawal_redeemer = {
    "redeemer" ~ ":" ~ data_expr
}

cardano_withdrawal_field = _{
    cardano_withdrawal_from |
    cardano_withdrawal_amount |
    cardano_withdrawal_redeemer
}

cardano_withdrawal_block = {
    "withdrawal" ~ "{" ~  (cardano_withdrawal_field ~ ",")+ ~ "}"
}

cardano_plutus_witness_version = {
    "version" ~ ":" ~ data_expr
}

cardano_plutus_witness_script = {
    "script" ~ ":" ~ data_expr
}

cardano_plutus_witness_field = _{
    cardano_plutus_witness_version |
    cardano_plutus_witness_script
}

cardano_plutus_witness_block = {
    "plutus_witness" ~ "{" ~ (cardano_plutus_witness_field ~ ",")+ ~ "}"
}

cardano_native_witness_script = {
    "script" ~ ":" ~ data_expr
}

cardano_native_witness_field = _{
    cardano_native_witness_script
}

cardano_native_witness_block = {
    "native_witness" ~ "{" ~ (cardano_native_witness_field ~ ",")+ ~ "}"
}

cardano_block = {
    "cardano" ~ "::" ~ (
        cardano_stake_delegation_certificate |
        cardano_vote_delegation_certificate |
        cardano_withdrawal_block |
        cardano_plutus_witness_block |
        cardano_native_witness_block
    )
}

bitcoin_block = {
    "bitcoin" ~ "::" ~ identifier
}

chain_specific_block = {
    cardano_block |
    bitcoin_block
}

metadata_block_field = {
    data_expr ~ ":" ~ data_expr
}

metadata_block = {
    "metadata" ~ "{" ~  (metadata_block_field ~ ",")+ ~ "}"
}

locals_assign = { identifier ~ ":" ~ data_expr }

locals_block = {
    "locals" ~ "{" ~ (locals_assign ~ ",")+ ~ "}"
}

tx_body_block = _{
    locals_block |
    reference_block |
    input_block |
    collateral_block |
    burn_block |
    mint_block |
    output_block |
    chain_specific_block |
    signers_block |
    metadata_block |
    validity_block
}

env_field = { identifier ~ ":" ~ type }

env_def = {
    "env" ~ "{" ~ (env_field ~ ",")+ ~ "}"
}

// Transaction definition
tx_def = {
    "tx" ~ identifier ~ parameter_list ~ "{" ~ tx_body_block* ~ "}"
}

// Program
program = {
    SOI ~
    (env_def | asset_def | party_def | policy_def | type_def | tx_def)* ~
    EOI
}<|MERGE_RESOLUTION|>--- conflicted
+++ resolved
@@ -147,10 +147,6 @@
         list_constructor |
         concat_constructor |
         any_asset_constructor |
-<<<<<<< HEAD
-        concat_constructor |
-=======
->>>>>>> 64505047
         static_asset_constructor |
         identifier |
         "(" ~ data_expr ~ ")"
@@ -189,12 +185,9 @@
     "[" ~ (data_expr ~ ",")* ~ data_expr? ~ "]"
 }
 
-<<<<<<< HEAD
-=======
 // input block
 
 input_many = { "*" }
->>>>>>> 64505047
 input_block_from = { "from" ~ ":" ~ data_expr }
 input_block_datum_is = { "datum_is" ~ ":" ~ type }
 input_block_min_amount = { "min_amount" ~ ":" ~ data_expr }
