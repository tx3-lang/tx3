WHITESPACE = _{ " " | "\t" | "\n" | "\r" }
COMMENT = _{ "//" ~ (!"\n" ~ ANY)* | "/*" ~ (!"*/" ~ ANY)* ~ "*/" }

// Identifiers and basic types
identifier = @{ ASCII_ALPHA ~ (ASCII_ALPHANUMERIC | "_")* }
ascii_text = @{ ASCII_ALPHANUMERIC+ }
number = @{ "-"? ~ ASCII_DIGIT+ }
string = @{ "\"" ~ (!"\"" ~ ANY)* ~ "\"" }
bool = @{ "true" | "false" }
hex_string = @{ "0x" ~ ASCII_HEX_DIGIT+ }
wildcard = @{ "*" }
unit = { "()" }
utxo_ref = { "0x" ~ ASCII_HEX_DIGIT+ ~ "#" ~ ASCII_DIGIT+ }

// Type identifiers

primitive_type = {
    "Int" |
    "Bool" |
    "Bytes" |
    "AnyAsset" |
    "Address" |
    "UtxoRef"
}

custom_type = { identifier }
list_type = { "List<" ~ type ~ ">" }

type = { 
    primitive_type |
    list_type |
    custom_type
}

// Parameters
parameter = { identifier ~ ":" ~ type }
parameter_list = { "(" ~ (parameter ~ ("," ~ parameter)* ~ ","?)? ~ ")" }

// Asset definitions
asset_def = {
    "asset" ~ identifier ~ "=" ~ hex_string ~ "." ~ ascii_text ~ ";"
}

// Party definitions
party_def = {
    "party" ~ identifier ~ ";"
}

// Policy definitions
policy_def_assign = {
    "=" ~ hex_string ~ ";"
}

policy_def_hash = { "hash" ~ ":" ~ data_expr }
policy_def_script = { "script" ~ ":" ~ data_expr }
policy_def_ref = { "ref" ~ ":" ~ data_expr }

policy_def_field = _{
    policy_def_hash |
    policy_def_ref |
    policy_def_script
}

policy_def_constructor = {
    "{" ~ (policy_def_field ~ ",")* ~ "}"
}

policy_def_value = _{  policy_def_assign | policy_def_constructor }

policy_def = {
    "policy" ~ identifier ~ policy_def_value
}

// Type definitions
record_field = { identifier ~ ":" ~ type }

record_def = {
    "type" ~ identifier ~ "{" ~
    (record_field ~ ",")* ~
    "}"
}

variant_case_struct = {
    identifier ~ "{" ~
    (record_field ~ ",")* ~
    "}"
}

variant_case_tuple = {
    identifier ~ "(" ~
    (type ~ ",")* ~
    ")"
}

variant_case_unit = {
    identifier
}

variant_case = _{
    variant_case_struct |
    variant_case_tuple |
    variant_case_unit
}

variant_def = {
    "type" ~ identifier ~ "{" ~
    (variant_case ~ ",")* ~
    "}"
}

type_def = _{
    record_def |
    variant_def
}

// Expressions
property_access = { identifier ~ "." ~ identifier ~ ("." ~ identifier)* }

static_asset_constructor = {
    identifier ~ "(" ~ data_expr ~ ("," ~ data_expr)? ~ ")"
}

any_asset_constructor = {
    "AnyAsset" ~ "(" ~ data_expr ~ "," ~ data_expr ~ "," ~ data_expr ~ ")"
}

asset_expr = { asset_term ~ (binary_operator ~ asset_term)* }
asset_term = _{ any_asset_constructor | static_asset_constructor | property_access | identifier }

binary_operator = { "+" | "-" }

data_expr = { data_term ~ (binary_operator ~ data_term)* }
data_term = _{
    unit |
    utxo_ref |
    hex_string |
    number |
    bool |
    string |
    struct_constructor |
    list_constructor |
    property_access |
    identifier
}

spread_expression = { "..." ~ data_expr }

record_constructor_field = {
    identifier ~ ":" ~ data_expr
}

explicit_variant_case_constructor = {
    "::" ~ identifier ~ "{" ~
    (record_constructor_field ~ ",")* ~
    spread_expression? ~
    "}"
}

implicit_variant_case_constructor = {
    "{" ~
    (record_constructor_field ~ ",")* ~
    spread_expression? ~
    "}"
}

variant_case_constructor = _{
    explicit_variant_case_constructor |
    implicit_variant_case_constructor
}

struct_constructor = {
    identifier ~ variant_case_constructor
}

list_constructor = {
    "[" ~ (data_expr ~ ",")* ~ data_expr? ~ "]"
}

address_expr = {
    identifier |
    hex_string |
    string
}

// input block

input_block_from = { "from" ~ ":" ~ address_expr }
input_block_datum_is = { "datum_is" ~ ":" ~ type }
input_block_min_amount = { "min_amount" ~ ":" ~ asset_expr }
input_block_redeemer = { "redeemer" ~ ":" ~ data_expr }
input_block_ref = { "ref" ~ ":" ~ data_expr }

input_block_field = _{
    input_block_from |
    input_block_datum_is |
    input_block_min_amount |
    input_block_redeemer |
    input_block_ref
}

input_block = {
    "input" ~ identifier ~ ("*")? ~ "{" ~
    (input_block_field ~ ",")* ~
    "}"
}

collateral_block_field = _{
    input_block_from |
    input_block_min_amount |
    input_block_ref
}

collateral_block = {
    "collateral" ~ "{" ~
    (collateral_block_field ~ ",")* ~
    "}"
}

reference_block = {
    "reference" ~ identifier ~ ("*")? ~ "{" ~
    input_block_ref ~ "," ~
    "}"
}

output_block_to = { "to" ~ ":" ~ address_expr }
output_block_amount = { "amount" ~ ":" ~ asset_expr }
output_block_datum = { "datum" ~ ":" ~ data_expr }

output_block_field = _{
    output_block_to |
    output_block_amount |
    output_block_datum
}

output_block = {
    "output" ~ identifier? ~ "{" ~
    (output_block_field ~ ",")* ~
    "}"
}

validity_until = {"valid_until" ~ ":" ~ data_expr}
validity_since = {"valid_since" ~ ":" ~ data_expr}

validity_block_field = _{
    validity_until |
    validity_since
}

validity_block = {
    "validity" ~ "{" ~
    (validity_block_field ~ ",")* ~
    "}"
}

mint_block_amount = { "amount" ~ ":" ~ asset_expr }
mint_block_redeemer = { "redeemer" ~ ":" ~ data_expr }

mint_block_field = _{
    mint_block_amount |
    mint_block_redeemer
}

mint_block = {
    "mint" ~ "{" ~
    (mint_block_field ~ ",")* ~
    "}"
}

burn_block = {
    "burn" ~ "{" ~
    (mint_block_field ~ ",")* ~
    "}"
}

cardano_stake_delegation_certificate = {
    "stake_delegation_certificate" ~ "{" ~
    (record_constructor_field ~ ",")* ~
    "}"
}

cardano_vote_delegation_certificate = {
    "vote_delegation_certificate" ~ "{" ~
    "drep" ~ ":" ~ data_expr ~ "," ~
    "stake" ~ ":" ~ data_expr ~ "," ~
    "}"
}

cardano_block = {
    "cardano" ~ "::" ~ (cardano_stake_delegation_certificate | cardano_vote_delegation_certificate)
}

bitcoin_block = {
    "bitcoin" ~ "::" ~ identifier
}

chain_specific_block = {
    cardano_block |
    bitcoin_block
}

tx_body_block = _{
    reference_block |
    input_block |
    collateral_block |
    burn_block |
    mint_block |
    output_block |
    chain_specific_block
}

// Transaction definition
tx_def = {
<<<<<<< HEAD
    "tx" ~ identifier ~ parameter_list ~ "{" ~
    reference_block* ~
    input_block* ~
    collateral_block* ~
    burn_block? ~
    mint_block* ~
    output_block* ~
    validity_block? ~ 
    chain_specific_block* ~
    "}"
=======
    "tx" ~ identifier ~ parameter_list ~ "{" ~ tx_body_block* ~ "}"
>>>>>>> 443eb5c2
}

// Program
program = {
    SOI ~
    (asset_def | party_def | policy_def | type_def | tx_def)* ~
    EOI
}<|MERGE_RESOLUTION|>--- conflicted
+++ resolved
@@ -310,20 +310,7 @@
 
 // Transaction definition
 tx_def = {
-<<<<<<< HEAD
-    "tx" ~ identifier ~ parameter_list ~ "{" ~
-    reference_block* ~
-    input_block* ~
-    collateral_block* ~
-    burn_block? ~
-    mint_block* ~
-    output_block* ~
-    validity_block? ~ 
-    chain_specific_block* ~
-    "}"
-=======
     "tx" ~ identifier ~ parameter_list ~ "{" ~ tx_body_block* ~ "}"
->>>>>>> 443eb5c2
 }
 
 // Program
