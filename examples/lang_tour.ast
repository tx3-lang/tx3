--- conflicted
+++ resolved
@@ -505,13 +505,8 @@
                 "value": "validUntil",
                 "span": {
                   "dummy": false,
-<<<<<<< HEAD
-                  "start": 1363,
-                  "end": 1373
-=======
-                  "start": 1259,
-                  "end": 1269
->>>>>>> f0e3ceb0
+                  "start": 1365,
+                  "end": 1375
                 }
               }
             }
@@ -519,13 +514,8 @@
         ],
         "span": {
           "dummy": false,
-<<<<<<< HEAD
-          "start": 1297,
-          "end": 1380
-=======
-          "start": 1193,
-          "end": 1276
->>>>>>> f0e3ceb0
+          "start": 1299,
+          "end": 1382
         }
       },
       "burn": null,
@@ -618,8 +608,8 @@
               "value": "MyParty",
               "span": {
                 "dummy": false,
-                "start": 1209,
-                "end": 1216
+                "start": 1211,
+                "end": 1218
               }
             }
           },
@@ -628,28 +618,23 @@
               "value": "0F5B22E57FEEB5B4FD1D501B007A427C56A76884D4978FAFEF979D9C",
               "span": {
                 "dummy": false,
-                "start": 1226,
-                "end": 1284
+                "start": 1228,
+                "end": 1286
               }
             }
           }
         ],
         "span": {
           "dummy": false,
-          "start": 1191,
-          "end": 1291
+          "start": 1193,
+          "end": 1293
         }
       },
       "adhoc": [],
       "span": {
         "dummy": false,
-<<<<<<< HEAD
-        "start": 414,
-        "end": 1425
-=======
         "start": 416,
-        "end": 1321
->>>>>>> f0e3ceb0
+        "end": 1427
       },
       "collateral": [],
       "metadata": {
@@ -663,37 +648,22 @@
                 "value": "metadata",
                 "span": {
                   "dummy": false,
-<<<<<<< HEAD
-                  "start": 1408,
-                  "end": 1416
-=======
-                  "start": 1304,
-                  "end": 1312
->>>>>>> f0e3ceb0
+                  "start": 1410,
+                  "end": 1418
                 }
               }
             },
             "span": {
               "dummy": false,
-<<<<<<< HEAD
-              "start": 1405,
-              "end": 1416
-=======
-              "start": 1301,
-              "end": 1312
->>>>>>> f0e3ceb0
+              "start": 1407,
+              "end": 1418
             }
           }
         ],
         "span": {
           "dummy": false,
-<<<<<<< HEAD
-          "start": 1386,
-          "end": 1423
-=======
-          "start": 1282,
-          "end": 1319
->>>>>>> f0e3ceb0
+          "start": 1388,
+          "end": 1425
         }
       }
     }
@@ -932,10 +902,6 @@
   "span": {
     "dummy": false,
     "start": 0,
-<<<<<<< HEAD
-    "end": 1426
-=======
-    "end": 1322
->>>>>>> f0e3ceb0
+    "end": 1428
   }
 }