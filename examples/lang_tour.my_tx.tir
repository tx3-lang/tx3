--- conflicted
+++ resolved
@@ -645,7 +645,6 @@
     {
       "name": "vote_delegation_certificate",
       "data": {
-<<<<<<< HEAD
         "drep": {
           "Bytes": [
             18,
@@ -654,8 +653,6 @@
             120
           ]
         },
-=======
->>>>>>> 09099775
         "stake": {
           "Bytes": [
             135,
@@ -663,32 +660,12 @@
             67,
             33
           ]
-<<<<<<< HEAD
-=======
-        },
-        "drep": {
-          "Bytes": [
-            18,
-            52,
-            86,
-            120
-          ]
->>>>>>> 09099775
         }
       }
     },
     {
       "name": "withdrawal",
       "data": {
-<<<<<<< HEAD
-=======
-        "redeemer": {
-          "Struct": {
-            "constructor": 0,
-            "fields": []
-          }
-        },
->>>>>>> 09099775
         "credential": {
           "EvalParam": {
             "ExpectValue": [
@@ -699,15 +676,12 @@
         },
         "amount": {
           "Number": 100
-<<<<<<< HEAD
         },
         "redeemer": {
           "Struct": {
             "constructor": 0,
             "fields": []
           }
-=======
->>>>>>> 09099775
         }
       }
     },
