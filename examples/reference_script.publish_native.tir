--- conflicted
+++ resolved
@@ -157,7 +157,6 @@
             4,
             0
           ]
-<<<<<<< HEAD
         },
         "amount": {
           "Assets": [
@@ -177,8 +176,6 @@
         },
         "version": {
           "Number": 0
-=======
->>>>>>> 45613559
         }
       }
     }
