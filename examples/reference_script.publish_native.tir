{
  "fees": {
    "EvalParam": "ExpectFees"
  },
  "references": [],
  "inputs": [
    {
      "name": "source",
      "utxos": {
        "EvalParam": {
          "ExpectInput": [
            "source",
            {
              "address": {
                "EvalParam": {
                  "ExpectValue": [
                    "sender",
                    "Address"
                  ]
                }
              },
              "min_amount": {
                "Assets": [
                  {
                    "policy": "None",
                    "asset_name": "None",
                    "amount": {
                      "EvalParam": {
                        "ExpectValue": [
                          "quantity",
                          "Int"
                        ]
                      }
                    }
                  }
                ]
              },
              "ref": "None",
              "many": false,
              "collateral": false
            }
          ]
        }
      },
      "redeemer": "None"
    }
  ],
  "outputs": [
    {
      "address": {
        "EvalParam": {
          "ExpectValue": [
            "sender",
            "Address"
          ]
        }
      },
      "datum": "None",
      "amount": {
        "EvalBuiltIn": {
          "Sub": [
            {
              "EvalBuiltIn": {
                "Sub": [
                  {
                    "EvalCoerce": {
                      "IntoAssets": {
                        "EvalParam": {
                          "ExpectInput": [
                            "source",
                            {
                              "address": {
                                "EvalParam": {
                                  "ExpectValue": [
                                    "sender",
                                    "Address"
                                  ]
                                }
                              },
                              "min_amount": {
                                "Assets": [
                                  {
                                    "policy": "None",
                                    "asset_name": "None",
                                    "amount": {
                                      "EvalParam": {
                                        "ExpectValue": [
                                          "quantity",
                                          "Int"
                                        ]
                                      }
                                    }
                                  }
                                ]
                              },
                              "ref": "None",
                              "many": false,
                              "collateral": false
                            }
                          ]
                        }
                      }
                    }
                  },
                  {
                    "Assets": [
                      {
                        "policy": "None",
                        "asset_name": "None",
                        "amount": {
                          "EvalParam": {
                            "ExpectValue": [
                              "quantity",
                              "Int"
                            ]
                          }
                        }
                      }
                    ]
                  }
                ]
              }
            },
            {
              "EvalParam": "ExpectFees"
            }
          ]
        }
      },
      "optional": false
    }
  ],
  "validity": null,
  "mints": [],
  "burns": [],
  "adhoc": [
    {
      "name": "cardano_publish",
      "data": {
        "to": {
          "EvalParam": {
            "ExpectValue": [
              "receiver",
              "Address"
            ]
          }
        },
        "version": {
          "Number": 0
        },
        "script": {
          "Bytes": [
            130,
            1,
            129,
            130,
            4,
            0
          ]
<<<<<<< HEAD
=======
        },
        "amount": {
          "Assets": [
            {
              "policy": "None",
              "asset_name": "None",
              "amount": {
                "EvalParam": {
                  "ExpectValue": [
                    "quantity",
                    "Int"
                  ]
                }
              }
            }
          ]
        },
        "version": {
          "Number": 0
>>>>>>> c6bba095
        }
      }
    }
  ],
  "collateral": [],
  "signers": null,
  "metadata": []
}<|MERGE_RESOLUTION|>--- conflicted
+++ resolved
@@ -157,8 +157,6 @@
             4,
             0
           ]
-<<<<<<< HEAD
-=======
         },
         "amount": {
           "Assets": [
@@ -175,10 +173,6 @@
               }
             }
           ]
-        },
-        "version": {
-          "Number": 0
->>>>>>> c6bba095
         }
       }
     }
