--- conflicted
+++ resolved
@@ -137,15 +137,9 @@
     {
       "name": "cardano_publish",
       "data": {
-<<<<<<< HEAD
-        "to": {
-          "EvalParam": {
-            "ExpectValue": [
-              "receiver",
-              "Address"
-            ]
-          }
-=======
+        "version": {
+          "Number": 0
+        },
         "script": {
           "Bytes": [
             130,
@@ -155,7 +149,14 @@
             4,
             0
           ]
->>>>>>> e7054e20
+        },
+        "to": {
+          "EvalParam": {
+            "ExpectValue": [
+              "receiver",
+              "Address"
+            ]
+          }
         },
         "amount": {
           "Assets": [
@@ -172,29 +173,6 @@
               }
             }
           ]
-        },
-<<<<<<< HEAD
-        "script": {
-          "Bytes": [
-            130,
-            1,
-            129,
-            130,
-            4,
-            0
-          ]
-=======
-        "to": {
-          "EvalParam": {
-            "ExpectValue": [
-              "receiver",
-              "Address"
-            ]
-          }
->>>>>>> e7054e20
-        },
-        "version": {
-          "Number": 0
         }
       }
     }
