{
  "fees": {
    "EvalParam": "ExpectFees"
  },
  "references": [],
  "inputs": [
    {
      "name": "source",
      "utxos": {
        "EvalParam": {
          "ExpectInput": [
            "source",
            {
              "address": {
                "EvalParam": {
                  "ExpectValue": [
                    "sender",
                    "Address"
                  ]
                }
              },
              "min_amount": {
                "Assets": [
                  {
                    "policy": "None",
                    "asset_name": "None",
                    "amount": {
                      "EvalParam": {
                        "ExpectValue": [
                          "quantity",
                          "Int"
                        ]
                      }
                    }
                  }
                ]
              },
              "ref": "None",
              "many": false,
              "collateral": false
            }
          ]
        }
      },
      "redeemer": "None"
    }
  ],
  "outputs": [
    {
      "address": {
        "EvalParam": {
          "ExpectValue": [
            "sender",
            "Address"
          ]
        }
      },
      "datum": "None",
      "amount": {
        "EvalBuiltIn": {
          "Sub": [
            {
              "EvalBuiltIn": {
                "Sub": [
                  {
                    "EvalCoerce": {
                      "IntoAssets": {
                        "EvalParam": {
                          "ExpectInput": [
                            "source",
                            {
                              "address": {
                                "EvalParam": {
                                  "ExpectValue": [
                                    "sender",
                                    "Address"
                                  ]
                                }
                              },
                              "min_amount": {
                                "Assets": [
                                  {
                                    "policy": "None",
                                    "asset_name": "None",
                                    "amount": {
                                      "EvalParam": {
                                        "ExpectValue": [
                                          "quantity",
                                          "Int"
                                        ]
                                      }
                                    }
                                  }
                                ]
                              },
                              "ref": "None",
                              "many": false,
                              "collateral": false
                            }
                          ]
                        }
                      }
                    }
                  },
                  {
                    "Assets": [
                      {
                        "policy": "None",
                        "asset_name": "None",
                        "amount": {
                          "EvalParam": {
                            "ExpectValue": [
                              "quantity",
                              "Int"
                            ]
                          }
                        }
                      }
                    ]
                  }
                ]
              }
            },
            {
              "EvalParam": "ExpectFees"
            }
          ]
        }
      },
      "optional": false
    }
  ],
  "validity": null,
  "mints": [],
  "burns": [],
  "adhoc": [
    {
      "name": "cardano_publish",
      "data": {
<<<<<<< HEAD
=======
        "version": {
          "Number": 3
        },
>>>>>>> 09099775
        "amount": {
          "Assets": [
            {
              "policy": "None",
              "asset_name": "None",
              "amount": {
                "EvalParam": {
                  "ExpectValue": [
                    "quantity",
                    "Int"
                  ]
                }
              }
            }
          ]
        },
<<<<<<< HEAD
        "version": {
          "Number": 3
        },
=======
>>>>>>> 09099775
        "script": {
          "Bytes": [
            81,
            1,
            1,
            0,
            35,
            37,
            152,
            0,
            165,
            24,
            164,
            209,
            54,
            86,
            64,
            4,
            174,
            105
          ]
        },
        "to": {
          "EvalParam": {
            "ExpectValue": [
              "receiver",
              "Address"
            ]
          }
        }
      }
    }
  ],
  "collateral": [],
  "signers": null,
  "metadata": []
}<|MERGE_RESOLUTION|>--- conflicted
+++ resolved
@@ -137,12 +137,6 @@
     {
       "name": "cardano_publish",
       "data": {
-<<<<<<< HEAD
-=======
-        "version": {
-          "Number": 3
-        },
->>>>>>> 09099775
         "amount": {
           "Assets": [
             {
@@ -159,12 +153,9 @@
             }
           ]
         },
-<<<<<<< HEAD
         "version": {
           "Number": 3
         },
-=======
->>>>>>> 09099775
         "script": {
           "Bytes": [
             81,
