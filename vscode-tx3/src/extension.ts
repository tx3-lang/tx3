--- conflicted
+++ resolved
@@ -109,10 +109,6 @@
     vscode.ViewColumn.Two,
     {
       enableScripts: true,
-<<<<<<< HEAD
-=======
-      enableForms: true,
->>>>>>> 2e5efd75
       retainContextWhenHidden: true,
       localResourceRoots: [
 				vscode.Uri.file(path.join(context.extensionPath, 'frontend', 'dist'))
